--- conflicted
+++ resolved
@@ -389,26 +389,6 @@
         image = image * self._flux_scaling
         return image
 
-<<<<<<< HEAD
-=======
-    def tree_flatten(self):
-        """This function flattens the Transform into a list of children
-        nodes that will be traced by JAX and auxiliary static data."""
-        # Define the children nodes of the PyTree that need tracing
-        children = (self._original, self._params)
-        # Define auxiliary static data that doesn’t need to be traced
-        aux_data = {
-            "gsparams": self.gsparams,
-            "propagate_gsparams": self._propagate_gsparams,
-        }
-        return (children, aux_data)
-
-    @classmethod
-    def tree_unflatten(cls, aux_data, children):
-        """Recreates an instance of the class from flatten representation"""
-        return cls(children[0], **(children[1]), **aux_data)
-
->>>>>>> 13754a62
 
 def _Transform(
     obj,
