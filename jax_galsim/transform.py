--- conflicted
+++ resolved
@@ -143,17 +143,10 @@
             (
                 "galsim.Transformation",
                 self.original,
-<<<<<<< HEAD
-                tuple(self._jac.ravel().tolist()),
-                self.offset.x,
-                self.offset.y,
-                self.flux_ratio,
-=======
                 ensure_hashable(self._jac.ravel()),
                 ensure_hashable(self.offset.x),
                 ensure_hashable(self.offset.y),
                 ensure_hashable(self.flux_ratio),
->>>>>>> 0cd41cd2
                 self.gsparams,
                 self._propagate_gsparams,
             )
