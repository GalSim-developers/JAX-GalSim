--- conflicted
+++ resolved
@@ -1560,7 +1560,6 @@
             val = val / factor
 
         return jnp.where(x < n, val, 0.0)
-<<<<<<< HEAD
 
     # pure function that is jitted ahead of time
     # it gets recompiled as needed for combinations of n, conserve_dc, and dx
@@ -1572,8 +1571,6 @@
             conserve_dc,
         )
         return akima_interp_fixedspacing(jnp.abs(x), *_idata)
-=======
->>>>>>> ec2153e0
 
     def _xval_noraise(self, x):
         return Lanczos._xval(x, self._n, self._conserve_dc, self._K_arr)
