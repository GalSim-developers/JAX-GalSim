--- conflicted
+++ resolved
@@ -1524,11 +1524,7 @@
 
     # this is a pure function and we apply JIT ahead of time since this
     # one is pretty slow
-<<<<<<< HEAD
-    @partial(jax.jit, static_argnames=("conserve_dc", "n", "_K"))
-=======
     @functools.partial(jax.jit, static_argnames=("conserve_dc", "n", "_K"))
->>>>>>> 865f49cc
     def _xval(x, n, conserve_dc, _K):
         x = jnp.abs(x)
 
@@ -1540,13 +1536,8 @@
         val = sincx * sincx_n
 
         if conserve_dc:
-<<<<<<< HEAD
             pix = jnp.pi * x
             s = sincx * pix
-=======
-            s = _sin_pi_absx(x)
-
->>>>>>> 865f49cc
             ssq = s * s
             factor = (
                 1.0
@@ -1561,7 +1552,6 @@
             )
             val = val / factor
 
-<<<<<<< HEAD
         return jnp.where(x < n, val, 0.0)
 
     # pure function that is jitted ahead of time
@@ -1574,9 +1564,6 @@
             conserve_dc,
         )
         return akima_interp_fixedspacing(jnp.abs(x), *_idata)
-=======
-        return val
->>>>>>> 865f49cc
 
     def _xval_noraise(self, x):
         return Lanczos._interp_xval(
@@ -1586,14 +1573,10 @@
             self._dx,
         )
 
-<<<<<<< HEAD
     # def _xval_noraise(self, x):
     #     return Lanczos._xval(x, self._n, self._conserve_dc, self._K_arr)
 
-    @partial(jax.jit, static_argnames=("n",))
-=======
     @functools.partial(jax.jit, static_argnames=("n",))
->>>>>>> 865f49cc
     def _raw_uval(u, n):
         # this function is used in the init and so was causing a recursion depth error
         # when jitted, so I made it a pure function - MRB
@@ -1616,11 +1599,7 @@
 
     # this is a pure function and we apply JIT ahead of time since this
     # one is pretty slow
-<<<<<<< HEAD
-    @partial(jax.jit, static_argnames=("conserve_dc", "n", "_C"))
-=======
     @functools.partial(jax.jit, static_argnames=("n", "conserve_dc", "_C"))
->>>>>>> 865f49cc
     def _uval(u, n, conserve_dc, _C):
         retval = Lanczos._raw_uval(u, n)
 
@@ -1643,7 +1622,6 @@
             )
 
         return retval
-<<<<<<< HEAD
 
     # pure function that is jitted ahead of time
     # it gets recompiled as needed for combinations of n, conserve_dc, du, and krange
@@ -1656,8 +1634,6 @@
             conserve_dc,
         )
         return akima_interp_fixedspacing(jnp.abs(k), *_idata)
-=======
->>>>>>> 865f49cc
 
     def _kval_noraise(self, k):
         return Lanczos._interp_kval(
@@ -1743,7 +1719,6 @@
         + vpp1 * _galsim.bessel.si(np.pi * vpp1)
     )
     return retval / (2.0 * np.pi)
-<<<<<<< HEAD
 
 
 @np.vectorize(excluded={1, 2})
@@ -1826,36 +1801,6 @@
     xv = _gs_xval(x, n, conserve_dc)
     coeffs = akima_interp_coeffs_nojax(x, xv)
     return x, xv, coeffs
-=======
-
-
-@np.vectorize(excluded={1, 2})
-def _gs_uval(u, n, conserve_dc):
-    _C = Lanczos._C_arr_vals[n]
-    retval = _gs_raw_uval(u, n)
-
-    if conserve_dc:
-        retval *= _C[0]
-        retval += _C[1] * (_gs_raw_uval(u + 1.0, n) + _gs_raw_uval(u - 1.0, n))
-        retval += _C[2] * (_gs_raw_uval(u + 2.0, n) + _gs_raw_uval(u - 2.0, n))
-        retval += _C[3] * (_gs_raw_uval(u + 3.0, n) + _gs_raw_uval(u - 3.0, n))
-        retval += _C[4] * (_gs_raw_uval(u + 4.0, n) + _gs_raw_uval(u - 4.0, n))
-        retval += _C[5] * (_gs_raw_uval(u + 5.0, n) + _gs_raw_uval(u - 5.0, n))
-
-    return retval
-
-
-@functools.lru_cache(maxsize=128)
-def _find_umax_lanczos(_du, n, conserve_dc, _C, kva):
-    u = 0.0
-    umax = -np.inf
-    while (u - umax < 1.0 / n) or (u < 1.1):
-        uval = _gs_uval(u, n, conserve_dc)
-        if np.abs(uval) > kva:
-            umax = u
-        u += _du
-    return umax
->>>>>>> 865f49cc
 
 
 def _compute_C_K_lanczos(n):
