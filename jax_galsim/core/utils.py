import jax
import jax.numpy as jnp


def cast_scalar_to_float(x):
    """Cast the input to a float. Works on python floats and jax arrays."""
    if isinstance(x, float):
        return float(x)
    elif hasattr(x, "astype"):
        return x.astype(float)
    else:
        try:
            return float(x)
        except TypeError:
            return x


def cast_scalar_to_int(x):
    """Cast the input to an int. Works on python floats/ints and jax arrays."""
    if isinstance(x, jax.Array):
        return x.astype(int)
    elif hasattr(x, "astype"):
        return x.astype(int)
    else:
        try:
            return int(x)
        except TypeError:
            return x


<<<<<<< HEAD
def ensure_hashable(v):
    """Ensure that the input is hashable. If it is a jax array, convert it to a tuple or float."""
    if isinstance(v, jax.Array):
        if len(v.shape) > 0:
            return tuple(v.tolist())
        else:
            return v.item()
    else:
        return v


def is_equal_with_arrays(x, y):
    """Return True if the data is equal, False otherwise. Handles jax.Array types."""
    if isinstance(x, list):
        if isinstance(y, list) and len(x) == len(y):
            for vx, vy in zip(x, y):
                if not is_equal_with_arrays(vx, vy):
                    print(vx, vy)
                    return False
            return True
        else:
            return False
    elif isinstance(x, tuple):
        if isinstance(y, tuple) and len(x) == len(y):
            for vx, vy in zip(x, y):
                if not is_equal_with_arrays(vx, vy):
                    print(vx, vy)
                    return False
            return True
        else:
            return False
    elif isinstance(x, set):
        if isinstance(y, set) and len(x) == len(y):
            for vx, vy in zip(x, y):
                if not is_equal_with_arrays(vx, vy):
                    print(vx, vy)
                    return False
            return True
        else:
            return False
    elif isinstance(x, dict):
        if isinstance(y, dict) and len(x) == len(y):
            for kx, vx in x.items():
                if kx not in y or (not is_equal_with_arrays(vx, y[kx])):
                    print(kx, vx, y[kx])
                    return False
            return True
        else:
            return False
    elif isinstance(x, jax.Array) and jnp.ndim(x) > 0:
        if isinstance(y, jax.Array) and y.shape == x.shape:
            return jnp.array_equal(x, y)
        else:
            print(x, y)
            return False
    elif (isinstance(x, jax.Array) and jnp.ndim(x) == 0) or (
        isinstance(y, jax.Array) and jnp.ndim(y) == 0
    ):
        return jnp.array_equal(x, y)
    else:
        return x == y
=======
def _recurse_list_to_tuple(x):
    if isinstance(x, list):
        return tuple(_recurse_list_to_tuple(v) for v in x)
    else:
        return x


def ensure_hashable(v):
    """Ensure that the input is hashable. If it is a jax array,
    convert it to a possibly nested tuple or python scalar."""
    if isinstance(v, jax.Array):
        try:
            if len(v.shape) > 0:
                return _recurse_list_to_tuple(v.tolist())
            else:
                return v.item()
        except Exception:
            return v
    else:
        return v
>>>>>>> 0cd41cd2
<|MERGE_RESOLUTION|>--- conflicted
+++ resolved
@@ -26,18 +26,6 @@
             return int(x)
         except TypeError:
             return x
-
-
-<<<<<<< HEAD
-def ensure_hashable(v):
-    """Ensure that the input is hashable. If it is a jax array, convert it to a tuple or float."""
-    if isinstance(v, jax.Array):
-        if len(v.shape) > 0:
-            return tuple(v.tolist())
-        else:
-            return v.item()
-    else:
-        return v
 
 
 def is_equal_with_arrays(x, y):
@@ -90,7 +78,8 @@
         return jnp.array_equal(x, y)
     else:
         return x == y
-=======
+
+
 def _recurse_list_to_tuple(x):
     if isinstance(x, list):
         return tuple(_recurse_list_to_tuple(v) for v in x)
@@ -110,5 +99,4 @@
         except Exception:
             return v
     else:
-        return v
->>>>>>> 0cd41cd2
+        return v