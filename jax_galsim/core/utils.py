--- conflicted
+++ resolved
@@ -28,11 +28,7 @@
     return major, minor
 
 
-<<<<<<< HEAD
-def cast_to_array_scalar(x, dtype=None):
-=======
 def _cast_to_array_scalar(x, dtype=None):
->>>>>>> fd00e94f
     """Cast the input to an array scalar. Works on python scalars, iterables and jax arrays.
     For iterables it always takes the first element after a call to .ravel()"""
     if dtype is None:
@@ -53,37 +49,18 @@
     """Cast the input to a python float. Works on python floats and jax arrays.
     For jax arrays it always takes the first element after a call to .ravel()"""
     if isinstance(x, jax.Array):
-<<<<<<< HEAD
-        return cast_to_array_scalar(x, dtype=float).item()
-=======
         return _cast_to_array_scalar(x, dtype=float).item()
->>>>>>> fd00e94f
     else:
         try:
             return float(x)
         except TypeError:
             return x
-<<<<<<< HEAD
-
-
-def cast_to_python_int(x):
-    """Cast the input to a python int. Works on python ints and jax arrays.
-    For jax arrays it always takes the first element after a call to .ravel()"""
-    if isinstance(x, jax.Array):
-        return cast_to_array_scalar(x, dtype=int).item()
-    else:
-        try:
-            return int(x)
-        except TypeError:
-            return x
-=======
         except ValueError as e:
             # we let NaNs through
             if " NaN " in str(e):
                 return x
             else:
                 raise e
->>>>>>> fd00e94f
 
 
 def cast_to_python_int(x):
