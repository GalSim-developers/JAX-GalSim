import galsim as _galsim
import jax.numpy as jnp
import numpy as np
from jax._src.numpy.util import _wraps
from jax.tree_util import register_pytree_node_class

from jax_galsim.bounds import Bounds, BoundsD, BoundsI
from jax_galsim.core.utils import ensure_hashable
from jax_galsim.position import PositionI
from jax_galsim.utilities import parse_pos_args
from jax_galsim.wcs import BaseWCS, PixelScale


@_wraps(
    _galsim.Image,
    lax_description="""
Contrary to GalSim native Image, this implementation does not support
sharing of the underlying numpy array between different Images or Views.
This is due to the fact that in JAX numpy arrays are immutable, so any
operation applied to this Image will create a new jnp.ndarray.

    In particular the followong methods will create a copy of the Image:
        - Image.view()
        - Image.subImage()

""",
)
@register_pytree_node_class
class Image(object):
    _alias_dtypes = {
        int: jnp.int32,  # So that user gets what they would expect
        float: jnp.float64,  # if using dtype=int or float or complex
        complex: jnp.complex128,
        jnp.int64: jnp.int32,  # Not equivalent, but will convert
        np.uint16: jnp.uint16,
        np.uint32: jnp.uint32,
        np.int16: jnp.int16,
        np.int32: jnp.int32,
        np.float32: jnp.float32,
        np.float64: jnp.float64,
        np.complex64: jnp.complex64,
        np.complex128: jnp.complex128,
    }
    _valid_dtypes = [
        jnp.int32,
        jnp.float64,
        jnp.uint16,
        jnp.uint32,
        jnp.int16,
        jnp.float32,
        jnp.complex64,
        jnp.complex128,
    ]
    valid_dtypes = _valid_dtypes

    def __init__(self, *args, **kwargs):
        # Parse the args, kwargs
        ncol = None
        nrow = None
        bounds = None
        array = None
        image = None
        if len(args) > 2:
            raise TypeError("Error, too many unnamed arguments to Image constructor")
        elif len(args) == 2:
            ncol = args[0]
            nrow = args[1]
            xmin = kwargs.pop("xmin", 1)
            ymin = kwargs.pop("ymin", 1)
        elif len(args) == 1:
            if isinstance(args[0], np.ndarray):
                array = jnp.array(args[0])
                array, xmin, ymin = self._get_xmin_ymin(array, kwargs)
            elif isinstance(args[0], jnp.ndarray):
                array = args[0]
                array, xmin, ymin = self._get_xmin_ymin(array, kwargs)
            elif isinstance(args[0], BoundsI):
                bounds = args[0]
            elif isinstance(args[0], (list, tuple)):
                array = jnp.array(args[0])
                array, xmin, ymin = self._get_xmin_ymin(array, kwargs)
            elif isinstance(args[0], Image):
                image = args[0]
            else:
                raise TypeError(
                    "Unable to parse %s as an array, bounds, or image." % args[0]
                )
        else:
            if "array" in kwargs:
                array = kwargs.pop("array")
                check_bounds = kwargs.pop("check_bounds", True)
                array, xmin, ymin = self._get_xmin_ymin(
                    array, kwargs, check_bounds=check_bounds
                )
            elif "bounds" in kwargs:
                bounds = kwargs.pop("bounds")
            elif "image" in kwargs:
                image = kwargs.pop("image")
            else:
                ncol = kwargs.pop("ncol", None)
                nrow = kwargs.pop("nrow", None)
                xmin = kwargs.pop("xmin", 1)
                ymin = kwargs.pop("ymin", 1)

        # Pop off the other valid kwargs:
        dtype = kwargs.pop("dtype", None)
        init_value = kwargs.pop("init_value", None)
        scale = kwargs.pop("scale", None)
        wcs = kwargs.pop("wcs", None)

        # Check that we got them all
        if kwargs:
            if "copy" in kwargs.keys() and not kwargs["copy"]:
                raise TypeError(
                    "'copy=False' is not a valid keyword argument for the JAX-GalSim version of the Image constructor"
                )
            else:
                # remove it since we used it
                kwargs.pop("copy", None)

            if "make_const" in kwargs.keys():
                raise TypeError(
                    "'make_const' is not a valid keyword argument for the JAX-GalSim version of the Image constructor"
                )

            if kwargs:
                raise TypeError(
                    "Image constructor got unexpected keyword arguments: %s", kwargs
                )

        # Figure out what dtype we want:
        dtype = self._alias_dtypes.get(dtype, dtype)
        if dtype is not None and dtype not in self._valid_dtypes:
            raise _galsim.GalSimValueError("Invlid dtype.", dtype, self._valid_dtypes)
        if array is not None:
            if dtype is None:
                dtype = array.dtype.type
                if dtype in self._alias_dtypes:
                    dtype = self._alias_dtypes[dtype]
                    array = array.astype(dtype)
                elif dtype not in self._valid_dtypes:
                    raise _galsim.GalSimValueError(
                        "Invalid dtype of provided array.",
                        array.dtype,
                        self._valid_dtypes,
                    )
            else:
                array = array.astype(dtype)
            # Be careful here: we have to watch out for little-endian / big-endian issues.
            # The path of least resistance is to check whether the array.dtype is equal to the
            # native one (using the dtype.isnative flag), and if not, make a new array that has a
            # type equal to the same one but with the appropriate endian-ness.
            if not array.dtype.isnative:
                array = array.astype(array.dtype.newbyteorder("="))
            self._dtype = array.dtype.type
        elif image is not None:
            if not isinstance(image, Image):
                raise TypeError("image must be an Image")
            # we do less checking here since we already have a valid image
            if dtype is None:
                self._dtype = image.dtype
            else:
                self._dtype = dtype
        elif dtype is not None:
            self._dtype = dtype
        else:
            self._dtype = jnp.float32

        # Construct the image attribute
        if ncol is not None or nrow is not None:
            if ncol is None or nrow is None:
                raise _galsim.GalSimIncompatibleValuesError(
                    "Both nrow and ncol must be provided", ncol=ncol, nrow=nrow
                )
            if ncol != int(ncol) or nrow != int(nrow):
                raise TypeError("nrow, ncol must be integers")
            ncol = int(ncol)
            nrow = int(nrow)
            self._array = self._make_empty(shape=(nrow, ncol), dtype=self._dtype)
            self._bounds = BoundsI(xmin, xmin + ncol - 1, ymin, ymin + nrow - 1)
            if init_value:
                self._array = self._array + init_value
        elif bounds is not None:
            if not isinstance(bounds, BoundsI):
                raise TypeError("bounds must be a galsim.BoundsI instance")
            self._array = self._make_empty(bounds.numpyShape(), dtype=self._dtype)
            self._bounds = bounds
            if init_value:
                self._array = self._array + init_value
        elif array is not None:
            self._array = array.view(dtype=self._dtype)
            nrow, ncol = array.shape
            self._bounds = BoundsI(xmin, xmin + ncol - 1, ymin, ymin + nrow - 1)
            if init_value is not None:
                raise _galsim.GalSimIncompatibleValuesError(
                    "Cannot specify init_value with array",
                    init_value=init_value,
                    array=array,
                )
        elif image is not None:
            if not isinstance(image, Image):
                raise TypeError("image must be an Image")
            if init_value is not None:
                raise _galsim.GalSimIncompatibleValuesError(
                    "Cannot specify init_value with image",
                    init_value=init_value,
                    image=image,
                )
            if wcs is None and scale is None:
                wcs = image.wcs
            self._bounds = image.bounds
            if dtype is None:
                self._dtype = image.dtype
            else:
                # Allow dtype to force a retyping of the provided image
                # e.g. im = ImageF(...)
                #      im2 = ImageD(im)
                self._dtype = dtype
            self._array = image.array.astype(self._dtype)
        else:
            # TODO: remove this possiblity of creating an empty image.
            self._array = jnp.zeros(shape=(1, 1), dtype=self._dtype)
            self._bounds = BoundsI()
            if init_value is not None:
                raise _galsim.GalSimIncompatibleValuesError(
                    "Cannot specify init_value without setting an initial size",
                    init_value=init_value,
                    ncol=ncol,
                    nrow=nrow,
                    bounds=bounds,
                )

        # Construct the wcs attribute
        if scale is not None:
            if wcs is not None:
                raise _galsim.GalSimIncompatibleValuesError(
                    "Cannot provide both scale and wcs to Image constructor",
                    wcs=wcs,
                    scale=scale,
                )
            self.wcs = PixelScale(float(scale))
        else:
            if wcs is not None and not isinstance(wcs, BaseWCS):
                raise TypeError("wcs parameters must be a galsim.BaseWCS instance")
            self.wcs = wcs

    @staticmethod
    def _get_xmin_ymin(array, kwargs, check_bounds=True):
        """A helper function for parsing xmin, ymin, bounds options with a given array"""
        if not isinstance(array, (np.ndarray, jnp.ndarray)):
            raise TypeError("array must be a ndarray instance")
        xmin = kwargs.pop("xmin", 1)
        ymin = kwargs.pop("ymin", 1)
        if "bounds" in kwargs:
            b = kwargs.pop("bounds")
            if not isinstance(b, BoundsI):
                raise TypeError("bounds must be a galsim.BoundsI instance")
            if check_bounds:
                # We need to disable this when jitting
                if b.xmax - b.xmin + 1 != array.shape[1]:
                    raise _galsim.GalSimIncompatibleValuesError(
                        "Shape of array is inconsistent with provided bounds",
                        array=array,
                        bounds=b,
                    )
                if b.ymax - b.ymin + 1 != array.shape[0]:
                    raise _galsim.GalSimIncompatibleValuesError(
                        "Shape of array is inconsistent with provided bounds",
                        array=array,
                        bounds=b,
                    )
            if b.isDefined():
                xmin = b.xmin
                ymin = b.ymin
            else:
                # Indication that array is formally undefined, even though provided.
                if "dtype" not in kwargs:
                    kwargs["dtype"] = array.dtype.type
                array = None
                xmin = None
                ymin = None
        elif array.shape[1] == 0:
            # Another way to indicate that we don't have a defined image.
            if "dtype" not in kwargs:
                kwargs["dtype"] = array.dtype.type
            array = None
            xmin = None
            ymin = None
        return array, xmin, ymin

    def __repr__(self):
        s = "galsim.Image(bounds=%r" % self.bounds
        if self.bounds.isDefined():
            s += ", array=\n%r" % np.array(self.array)
        s += ", wcs=%r" % self.wcs
        s += ")"
        return s

    def __str__(self):
        # Get the type name without the <type '...'> part.
        t = str(self.dtype).split("'")[1]
        if self.wcs is not None and self.wcs._isPixelScale:
            return "galsim.Image(bounds=%s, scale=%s, dtype=%s)" % (
                self.bounds,
                ensure_hashable(self.scale),
                t,
            )
        else:
            return "galsim.Image(bounds=%s, wcs=%s, dtype=%s)" % (
                self.bounds,
                self.wcs,
                t,
            )

    # Not immutable object.  So shouldn't be used as a hash.
    __hash__ = None

    # Read-only attributes:
    @property
    def dtype(self):
        """The dtype of the underlying numpy array."""
        return self._dtype

    @property
    def bounds(self):
        """The bounds of the `Image`."""
        return self._bounds

    @property
    def array(self):
        """The underlying numpy array."""
        return self._array

    @property
    def isconst(self):
        """Whether the `Image` is constant.  I.e. modifying its values is an error."""
        return True

    @property
    def iscomplex(self):
        """Whether the `Image` values are complex."""
        return self._array.dtype.kind == "c"

    @property
    def isinteger(self):
        """Whether the `Image` values are integral."""
        return self._array.dtype.kind in ("i", "u")

    @property
    def iscontiguous(self):
        """Indicates whether each row of the image is contiguous in memory.

        Note: it is ok for the end of one row to not be contiguous with the start of the
        next row.  This just checks that each individual row has a stride of 1.
        """
        return True  # In JAX all arrays are contiguous (almost)

    # Allow scale to work as a PixelScale wcs.
    @property
    def scale(self):
        """The pixel scale of the `Image`.  Only valid if the wcs is a `PixelScale`.

        If the WCS is either not set (i.e. it is ``None``) or it is a `PixelScale`, then
        it is permissible to change the scale with::

            >>> image.scale = new_pixel_scale
        """
        try:
            return self.wcs.scale
        except Exception:
            if self.wcs:
                raise _galsim.GalSimError(
                    "image.wcs is not a simple PixelScale; scale is undefined."
                )
            else:
                return None

    @scale.setter
    def scale(self, value):
        if self.wcs is not None and not self.wcs._isPixelScale:
            raise _galsim.GalSimError(
                "image.wcs is not a simple PixelScale; scale is undefined."
            )
        else:
            self.wcs = PixelScale(value)

    # Convenience functions
    @property
    def xmin(self):
        """Alias for self.bounds.xmin."""
        return self._bounds.xmin

    @property
    def xmax(self):
        """Alias for self.bounds.xmax."""
        return self._bounds.xmax

    @property
    def ymin(self):
        """Alias for self.bounds.ymin."""
        return self._bounds.ymin

    @property
    def ymax(self):
        """Alias for self.bounds.ymax."""
        return self._bounds.ymax

    @property
    def outer_bounds(self):
        """The bounds of the outer edge of the pixels.

        Equivalent to galsim.BoundsD(im.xmin-0.5, im.xmax+0.5, im.ymin-0.5, im.ymax+0.5)
        """
        return BoundsD(
            self.xmin - 0.5, self.xmax + 0.5, self.ymin - 0.5, self.ymax + 0.5
        )

    # real, imag for everything, even real images.
    @property
    def real(self):
        """Return the real part of an image.

        This is a property, not a function.  So write ``im.real``, not ``im.real()``.

        This works for real or complex.  For real images, it acts the same as `view`.
        """
        return self.__class__(self.array.real, bounds=self.bounds, wcs=self.wcs)

    @property
    def imag(self):
        """Return the imaginary part of an image.

        This is a property, not a function.  So write ``im.imag``, not ``im.imag()``.

        This works for real or complex.  For real images, the returned array is read-only and
        all elements are 0.
        """
        return self.__class__(self.array.imag, bounds=self.bounds, wcs=self.wcs)

    @property
    def conjugate(self):
        """Return the complex conjugate of an image.

        This works for real or complex.  For real images, it acts the same as `view`.

        Note that for complex images, this is not a conjugate view into the original image.
        So changing the original image does not change the conjugate (or vice versa).
        """
        return self.__class__(self.array.conjugate(), bounds=self.bounds, wcs=self.wcs)

    def copy(self):
        """Make a copy of the `Image`"""
        return self.__class__(self.array.copy(), bounds=self.bounds, wcs=self.wcs)

    def get_pixel_centers(self):
        """A convenience function to get the x and y values at the centers of the image pixels.

        Returns:
            (x, y), each of which is a numpy array the same shape as ``self.array``
        """
        x, y = jnp.meshgrid(
            jnp.arange(self.array.shape[1], dtype=float),
            jnp.arange(self.array.shape[0], dtype=float),
        )
        x += self.bounds.xmin
        y += self.bounds.ymin
        return x, y

    def _make_empty(self, shape, dtype):
        """Helper function to make an empty numpy array of the given shape."""
        return jnp.zeros(shape=shape, dtype=dtype)

    def resize(self, bounds, wcs=None):
        """Resize the image to have a new bounds (must be a `BoundsI` instance)

        Note that the resized image will have uninitialized data.  If you want to preserve
        the existing data values, you should either use `subImage` (if you want a smaller
        portion of the current `Image`) or make a new `Image` and copy over the current values
        into a portion of the new image (if you are resizing to a larger `Image`).

        Parameters:
            bounds:     The new bounds to resize to.
            wcs:        If provided, also update the wcs to the given value. [default: None,
                        which means keep the existing wcs]
        """
        if not isinstance(bounds, BoundsI):
            raise TypeError("bounds must be a galsim.BoundsI instance")
        self._array = self._make_empty(shape=bounds.numpyShape(), dtype=self.dtype)
        self._bounds = bounds
        if wcs is not None:
            self.wcs = wcs

    def subImage(self, bounds):
        """Return a view of a portion of the full image

        This is equivalent to self[bounds]
        """
        if not isinstance(bounds, BoundsI):
            raise TypeError("bounds must be a galsim.BoundsI instance")
        if not self.bounds.isDefined():
            raise _galsim.GalSimUndefinedBoundsError(
                "Attempt to access subImage of undefined image"
            )
        if not self.bounds.includes(bounds):
            raise _galsim.GalSimBoundsError(
                "Attempt to access subImage not (fully) in image", bounds, self.bounds
            )
        i1 = bounds.ymin - self.ymin
        i2 = bounds.ymax - self.ymin + 1
        j1 = bounds.xmin - self.xmin
        j2 = bounds.xmax - self.xmin + 1

        subarray = self.array[i1:i2, j1:j2]
        # NB. The wcs is still accurate, since the sub-image uses the same (x,y) values
        # as the original image did for those pixels.  It's only once you recenter or
        # reorigin that you need to update the wcs.  So that's taken care of in im.shift.
        return self.__class__(subarray, bounds=bounds, wcs=self.wcs)

    def setSubImage(self, bounds, rhs):
        """Set a portion of the full image to the values in another image

        This is equivalent to self[bounds] = rhs
        """
        if not isinstance(bounds, BoundsI):
            raise TypeError("bounds must be a galsim.BoundsI instance")
        if not self.bounds.isDefined():
            raise _galsim.GalSimUndefinedBoundsError(
                "Attempt to access values of an undefined image"
            )
        if not self.bounds.includes(bounds):
            raise _galsim.GalSimBoundsError(
                "Attempt to access subImage not (fully) in image", bounds, self.bounds
            )
        if not isinstance(rhs, Image):
            raise TypeError("Trying to copyFrom a non-image")
        if bounds.numpyShape() != rhs.bounds.numpyShape():
            raise _galsim.GalSimIncompatibleValuesError(
                "Trying to copy images that are not the same shape",
                self_image=self,
                rhs=rhs,
            )
        i1 = bounds.ymin - self.ymin
        i2 = bounds.ymax - self.ymin + 1
        j1 = bounds.xmin - self.xmin
        j2 = bounds.xmax - self.xmin + 1
        self._array = self._array.at[i1:i2, j1:j2].set(rhs.array)

    def __getitem__(self, *args):
        """Return either a subimage or a single pixel value.

        For example,::

            >>> subimage = im[galsim.BoundsI(3,7,3,7)]
            >>> value = im[galsim.PositionI(5,5)]
            >>> value = im[5,5]
        """
        if len(args) == 1:
            if isinstance(args[0], BoundsI):
                return self.subImage(*args)
            elif isinstance(args[0], PositionI):
                return self(*args)
            elif isinstance(args[0], tuple):
                return self.getValue(*args[0])
            else:
                raise TypeError(
                    "image[index] only accepts BoundsI or PositionI for the index"
                )
        elif len(args) == 2:
            return self(*args)
        else:
            raise TypeError("image[..] requires either 1 or 2 args")

    def __setitem__(self, *args):
        """Set either a subimage or a single pixel to new values.

        For example,::

            >>> im[galsim.BoundsI(3,7,3,7)] = im2
            >>> im[galsim.PositionI(5,5)] = 17.
            >>> im[5,5] = 17.
        """
        if len(args) == 2:
            if isinstance(args[0], BoundsI):
                self.setSubImage(*args)
            elif isinstance(args[0], PositionI):
                self.setValue(*args)
            elif isinstance(args[0], tuple):
                self.setValue(*args)
            else:
                raise TypeError(
                    "image[index] only accepts BoundsI or PositionI for the index"
                )
        elif len(args) == 3:
            return self.setValue(*args)
        else:
            raise TypeError("image[..] requires either 1 or 2 args")

    @_wraps(_galsim.Image.wrap)
    def wrap(self, bounds, hermitian=False):
        if not isinstance(bounds, BoundsI):
            raise TypeError("bounds must be a galsim.BoundsI instance")
        # Get this at the start to check for invalid bounds and raise the exception before
        # possibly writing data past the edge of the image.
        if not hermitian:
            return self._wrap(bounds, False, False)
        elif hermitian == "x":
            if self.bounds.xmin != 0:
                raise _galsim.GalSimIncompatibleValuesError(
                    "hermitian == 'x' requires self.bounds.xmin == 0",
                    hermitian=hermitian,
                    bounds=self.bounds,
                )
            if bounds.xmin != 0:
                raise _galsim.GalSimIncompatibleValuesError(
                    "hermitian == 'x' requires bounds.xmin == 0",
                    hermitian=hermitian,
                    bounds=bounds,
                )
            return self._wrap(bounds, True, False)
        elif hermitian == "y":
            if self.bounds.ymin != 0:
                raise _galsim.GalSimIncompatibleValuesError(
                    "hermitian == 'y' requires self.bounds.ymin == 0",
                    hermitian=hermitian,
                    bounds=self.bounds,
                )
            if bounds.ymin != 0:
                raise _galsim.GalSimIncompatibleValuesError(
                    "hermitian == 'y' requires bounds.ymin == 0",
                    hermitian=hermitian,
                    bounds=bounds,
                )
            return self._wrap(bounds, False, True)
        else:
            raise _galsim.GalSimValueError(
                "Invalid value for hermitian", hermitian, (False, "x", "y")
            )

    def _wrap(self, bounds, hermx, hermy):
        """A version of `wrap` without the sanity checks.

        Equivalent to ``image.wrap(bounds, hermitian=='x', hermitian=='y')``.
        """
        if not hermx and not hermy:
            from jax_galsim.core.wrap_image import wrap_nonhermitian

            self._array = wrap_nonhermitian(
                self._array,
                # zero indexed location of subimage
                bounds.xmin - self.xmin,
                bounds.ymin - self.ymin,
                # we include pixels on the edges so +1 here
                bounds.xmax - bounds.xmin + 1,
                bounds.ymax - bounds.ymin + 1,
            )
        elif hermx and not hermy:
            from jax_galsim.core.wrap_image import wrap_hermitian_x

            self._array = wrap_hermitian_x(
                self._array,
                -self.xmax,
                self.ymin,
                -bounds.xmax + 1,
                bounds.ymin,
                2 * bounds.xmax,
                bounds.ymax - bounds.ymin + 1,
            )
        elif not hermx and hermy:
            from jax_galsim.core.wrap_image import wrap_hermitian_y

            self._array = wrap_hermitian_y(
                self._array,
                self.xmin,
                -self.ymax,
                bounds.xmin,
                -bounds.ymax + 1,
                bounds.xmax - bounds.xmin + 1,
                2 * bounds.ymax,
            )

        return self.subImage(bounds)

    @_wraps(_galsim.Image.calculate_fft)
    def calculate_fft(self):
        if not self.bounds.isDefined():
            raise _galsim.GalSimUndefinedBoundsError(
                "calculate_fft requires that the image have defined bounds."
            )
        if self.wcs is None:
            raise _galsim.GalSimError("calculate_fft requires that the scale be set.")
        if not self.wcs._isPixelScale:
            raise _galsim.GalSimError(
                "calculate_fft requires that the image has a PixelScale wcs."
            )

<<<<<<< HEAD
        No2 = jnp.maximum(
            jnp.maximum(
                -self.bounds.xmin,
                self.bounds.xmax + 1,
            ),
            jnp.maximum(
=======
        No2 = max(
            max(
                -self.bounds.xmin,
                self.bounds.xmax + 1,
            ),
            max(
>>>>>>> c48ba92d
                -self.bounds.ymin,
                self.bounds.ymax + 1,
            ),
        )

        full_bounds = BoundsI(-No2, No2 - 1, -No2, No2 - 1)
        if self.bounds == full_bounds:
            # Then the image is already in the shape we need.
            ximage = self
        else:
            # Then we pad out with zeros
            ximage = Image(full_bounds, dtype=self.dtype, init_value=0)
            ximage[self.bounds] = self[self.bounds]

        dx = self.scale
        # dk = 2pi / (N dk)
        dk = jnp.pi / (No2 * dx)

        out = Image(BoundsI(0, No2, -No2, No2 - 1), dtype=np.complex128, scale=dk)
        out._array = jnp.fft.fftshift(
            jnp.fft.rfft2(jnp.fft.fftshift(ximage.array)), axes=0
        )

        out *= dx * dx
        out.setOrigin(0, -No2)
        return out

    @_wraps(_galsim.Image.calculate_inverse_fft)
    def calculate_inverse_fft(self):
        if not self.bounds.isDefined():
            raise _galsim.GalSimUndefinedBoundsError(
                "calculate_fft requires that the image have defined bounds."
            )
        if self.wcs is None:
            raise _galsim.GalSimError(
                "calculate_inverse_fft requires that the scale be set."
            )
        if not self.wcs._isPixelScale:
            raise _galsim.GalSimError(
                "calculate_inverse_fft requires that the image has a PixelScale wcs."
            )
        if not self.bounds.includes(0, 0):
            raise _galsim.GalSimBoundsError(
                "calculate_inverse_fft requires that the image includes (0,0)",
                PositionI(0, 0),
                self.bounds,
            )

<<<<<<< HEAD
        No2 = jnp.maximum(
            jnp.maximum(
                self.bounds.xmax,
                -self.bounds.ymin,
            ),
=======
        No2 = max(
            max(self.bounds.xmax, -self.bounds.ymin),
>>>>>>> c48ba92d
            self.bounds.ymax,
        )

        target_bounds = BoundsI(0, No2, -No2, No2 - 1)
        if self.bounds == target_bounds:
            # Then the image is already in the shape we need.
            kimage = self
        else:
            # Then we can pad out with zeros and wrap to get this in the form we need.
            full_bounds = BoundsI(0, No2, -No2, No2)
            kimage = Image(full_bounds, dtype=self.dtype, init_value=0)
            posx_bounds = BoundsI(
                0, self.bounds.xmax, self.bounds.ymin, self.bounds.ymax
            )
            kimage[posx_bounds] = self[posx_bounds]
            kimage = kimage.wrap(target_bounds, hermitian="x")

        dk = self.scale
        # dx = 2pi / (N dk)
        dx = jnp.pi / (No2 * dk)

        # For the inverse, we need a bit of extra space for the fft.
        out_extra = Image(BoundsI(-No2, No2 + 1, -No2, No2 - 1), dtype=float, scale=dx)
        out_extra._array = jnp.fft.fftshift(
            jnp.fft.irfft2(jnp.fft.fftshift(kimage.array, axes=0))
        )
        # Now cut off the bit we don't need.
        out = out_extra.subImage(BoundsI(-No2, No2 - 1, -No2, No2 - 1))
        out *= (dk * No2 / jnp.pi) ** 2
        out.setCenter(0, 0)
        return out

    @classmethod
    def good_fft_size(cls, input_size):
        """Round the given input size up to the next higher power of 2 or 3 times a power of 2.

        This rounds up to the next higher value that is either 2^k or 3*2^k.  If you are
        going to be performing FFTs on an image, these will tend to be faster at performing
        the FFT.
        """
        import math

        # Reference from GalSim C++
        # https://github.com/GalSim-developers/GalSim/blob/ece3bd32c1ae6ed771f2b489c5ab1b25729e0ea4/src/Image.cpp#L1009
        # Reduce slightly to eliminate potential rounding errors:
        insize = (1.0 - 1.0e-5) * input_size
        log2n = math.log(2.0) * math.ceil(math.log(insize) / math.log(2.0))
        log2n3 = math.log(3.0) + math.log(2.0) * math.ceil(
            (math.log(insize) - math.log(3.0)) / math.log(2.0)
        )
        log2n3 = max(log2n3, math.log(6.0))  # must be even number
        Nk = max(int(math.ceil(math.exp(min(log2n, log2n3)) - 1.0e-5)), 2)
        return Nk

    def copyFrom(self, rhs):
        """Copy the contents of another image"""
        if not isinstance(rhs, Image):
            raise TypeError("Trying to copyFrom a non-image")
        if self.bounds.numpyShape() != rhs.bounds.numpyShape():
            raise _galsim.GalSimIncompatibleValuesError(
                "Trying to copy images that are not the same shape",
                self_image=self,
                rhs=rhs,
            )
        self._array = rhs._array

    @_wraps(
        _galsim.Image.view,
        lax_description="Contrary to GalSim, this will create a copy of the orginal image.",
    )
    def view(
        self,
        scale=None,
        wcs=None,
        origin=None,
        center=None,
        dtype=None,
        make_const=False,
        contiguous=False,
    ):
        if origin is not None and center is not None:
            raise _galsim.GalSimIncompatibleValuesError(
                "Cannot provide both center and origin", center=center, origin=origin
            )

        if scale is not None:
            if wcs is not None:
                raise _galsim.GalSimIncompatibleValuesError(
                    "Cannot provide both scale and wcs", scale=scale, wcs=wcs
                )
            wcs = PixelScale(scale)
        elif wcs is not None:
            if not isinstance(wcs, BaseWCS):
                raise TypeError("wcs parameters must be a galsim.BaseWCS instance")
        else:
            wcs = self.wcs

        # Figure out the dtype for the return Image
        dtype = dtype if dtype else self.dtype

        # If currently empty, just return a new empty image.
        if not self.bounds.isDefined():
            return Image(wcs=wcs, dtype=dtype)

        # Recast the array type if necessary
        if dtype != self.array.dtype:
            array = self.array.astype(dtype)
        elif contiguous:
            array = np.ascontiguousarray(self.array)
        else:
            array = self.array

        # Make the return Image
        ret = self.__class__(array, bounds=self.bounds, wcs=wcs)

        # Update the origin if requested
        if origin is not None:
            ret.setOrigin(origin)
        elif center is not None:
            ret.setCenter(center)

        return ret

    @_wraps(_galsim.Image.shift)
    def shift(self, *args, **kwargs):
        delta = parse_pos_args(args, kwargs, "dx", "dy", integer=True)
        self._shift(delta)

    def _shift(self, delta):
        """Equivalent to `shift`, but without some of the sanity checks and ``delta`` must
        be a `PositionI` instance.

        Parameters:
            delta:  The amount to shift as a `PositionI`.
        """
        self._bounds = self._bounds.shift(delta)
        if self.wcs is not None:
            self.wcs = self.wcs.shiftOrigin(delta)

    @_wraps(_galsim.Image.setCenter)
    def setCenter(self, *args, **kwargs):
        cen = parse_pos_args(args, kwargs, "xcen", "ycen", integer=True)
        self._shift(cen - self.center)

    @_wraps(_galsim.Image.setOrigin)
    def setOrigin(self, *args, **kwargs):
        origin = parse_pos_args(args, kwargs, "x0", "y0", integer=True)
        self._shift(origin - self.origin)

    @property
    @_wraps(_galsim.Image.center)
    def center(self):
        return self.bounds.center

    @property
    @_wraps(_galsim.Image.true_center)
    def true_center(self):
        return self.bounds.true_center

    @property
    @_wraps(_galsim.Image.origin)
    def origin(self):
        return self.bounds.origin

    def __call__(self, *args, **kwargs):
        """Get the pixel value at given position

        The arguments here may be either (x, y) or a PositionI instance.
        Or you can provide x, y as named kwargs.
        """
        pos = parse_pos_args(args, kwargs, "x", "y", integer=True)
        return self.getValue(pos.x, pos.y)

    @_wraps(_galsim.Image.getValue)
    def getValue(self, x, y):
        if not self.bounds.isDefined():
            raise _galsim.GalSimUndefinedBoundsError(
                "Attempt to access values of an undefined image"
            )
        if not self.bounds.includes(x, y):
            raise _galsim.GalSimBoundsError(
                "Attempt to access position not in bounds of image.",
                PositionI(x, y),
                self.bounds,
            )
        return self._getValue(x, y)

    def _getValue(self, x, y):
        """Equivalent to `getValue`, except there are no checks that the values fall
        within the bounds of the image.
        """
        return self.array[y - self.ymin, x - self.xmin]

    @_wraps(_galsim.Image.setValue)
    def setValue(self, *args, **kwargs):
        if not self.bounds.isDefined():
            raise _galsim.GalSimUndefinedBoundsError(
                "Attempt to set value of an undefined image"
            )
        pos, value = parse_pos_args(
            args, kwargs, "x", "y", integer=True, others=["value"]
        )
        if not self.bounds.includes(pos):
            raise _galsim.GalSimBoundsError(
                "Attempt to set position not in bounds of image", pos, self.bounds
            )
        self._setValue(pos.x, pos.y, value)

    def _setValue(self, x, y, value):
        """Equivalent to `setValue` except that there are no checks that the values
        fall within the bounds of the image, and the coordinates must be given as ``x``, ``y``.

        Parameters:
            x:      The x coordinate of the pixel to set.
            y:      The y coordinate of the pixel to set.
            value:  The value to set the pixel to.
        """
        self._array = self._array.at[y - self.ymin, x - self.xmin].set(value)

    @_wraps(_galsim.Image.addValue)
    def addValue(self, *args, **kwargs):
        if not self.bounds.isDefined():
            raise _galsim.GalSimUndefinedBoundsError(
                "Attempt to set value of an undefined image"
            )
        pos, value = parse_pos_args(
            args, kwargs, "x", "y", integer=True, others=["value"]
        )
        if not self.bounds.includes(pos):
            raise _galsim.GalSimBoundsError(
                "Attempt to set position not in bounds of image", pos, self.bounds
            )
        self._addValue(pos.x, pos.y, value)

    def _addValue(self, x, y, value):
        """Equivalent to `addValue` except that there are no checks that the values
        fall within the bounds of the image, and the coordinates must be given as ``x``, ``y``.

        Parameters:
            x:      The x coordinate of the pixel to add to.
            y:      The y coordinate of the pixel to add to.
            value:  The value to add to this pixel.
        """
        self._array = self._array.at[y - self.ymin, x - self.xmin].add(value)

    def fill(self, value):
        """Set all pixel values to the given ``value``

        Parameter:
            value:  The value to set all the pixels to.
        """
        if not self.bounds.isDefined():
            raise _galsim.GalSimUndefinedBoundsError(
                "Attempt to set values of an undefined image"
            )
        self._fill(value)

    def _fill(self, value):
        """Equivalent to `fill`, except that there are no checks that the bounds are defined."""
        self._array = jnp.zeros_like(self._array) + value

    def setZero(self):
        """Set all pixel values to zero."""
        self._fill(0)

    def invertSelf(self):
        """Set all pixel values to their inverse: x -> 1/x.

        Note: any pixels whose value is 0 originally are ignored.  They remain equal to 0
        on the output, rather than turning into inf.
        """
        if not self.bounds.isDefined():
            raise _galsim.GalSimUndefinedBoundsError(
                "Attempt to set values of an undefined image"
            )
        self._invertSelf()

    def _invertSelf(self):
        """Equivalent to `invertSelf`, except that there are no checks that the bounds are defined."""
        array = 1.0 / self._array
        array = array.at[jnp.isinf(array)].set(0.0)
        self._array = array.astype(self._array.dtype)

    def replaceNegative(self, replace_value=0):
        """Replace any negative values currently in the image with 0 (or some other value).

        Sometimes FFT drawing can result in tiny negative values, which may be undesirable for
        some purposes.  This method replaces those values with 0 or some other value if desired.

        Parameters:
            replace_value:  The value with which to replace any negative pixels. [default: 0]
        """
        self._array = self.array.at[self.array < 0].set(replace_value)

    def __eq__(self, other):
        # Note that numpy.array_equal can return True if the dtypes of the two arrays involved are
        # different, as long as the contents of the two arrays are logically the same.  For example:
        #
        # >>> double_array = np.arange(1024).reshape(32, 32)*np.pi
        # >>> int_array = np.arange(1024).reshape(32, 32)
        # >>> assert galsim.ImageD(int_array) == galsim.ImageF(int_array) # passes
        # >>> assert galsim.ImageD(double_array) == galsim.ImageF(double_array) # fails

        return self is other or (
            isinstance(other, Image)
            and self.bounds == other.bounds
            and self.wcs == other.wcs
            and (
                not self.bounds.isDefined() or jnp.array_equal(self.array, other.array)
            )
            and self.isconst == other.isconst
        )

    def __ne__(self, other):
        return not self.__eq__(other)

    def tree_flatten(self):
        """Flatten the image into a list of values."""
        # Define the children nodes of the PyTree that need tracing
        children = (self.array, self.wcs)
        aux_data = {"dtype": self.dtype, "bounds": self.bounds}
        return (children, aux_data)

    @classmethod
    def tree_unflatten(cls, aux_data, children):
        """Recreates an instance of the class from flatten representation"""
        obj = object.__new__(cls)
        obj._array = children[0]
        obj.wcs = children[1]
        obj._bounds = aux_data["bounds"]
        obj._dtype = aux_data["dtype"]
        return obj

    @classmethod
    def from_galsim(cls, galsim_image):
        """Create a `Image` from a `galsim.Image` instance."""
        im = cls(
            array=galsim_image.array,
            wcs=BaseWCS.from_galsim(galsim_image.wcs),
            bounds=Bounds.from_galsim(galsim_image.bounds),
        )
        if hasattr(galsim_image, "header"):
            im.header = galsim_image.header
        return im


# These are essentially aliases for the regular Image with the correct dtype
def ImageUS(*args, **kwargs):
    """Alias for galsim.Image(..., dtype=numpy.uint16)"""
    kwargs["dtype"] = jnp.uint16
    return Image(*args, **kwargs)


def ImageUI(*args, **kwargs):
    """Alias for galsim.Image(..., dtype=numpy.uint32)"""
    kwargs["dtype"] = jnp.uint32
    return Image(*args, **kwargs)


def ImageS(*args, **kwargs):
    """Alias for galsim.Image(..., dtype=numpy.int16)"""
    kwargs["dtype"] = jnp.int16
    return Image(*args, **kwargs)


def ImageI(*args, **kwargs):
    """Alias for galsim.Image(..., dtype=numpy.int32)"""
    kwargs["dtype"] = jnp.int32
    return Image(*args, **kwargs)


def ImageF(*args, **kwargs):
    """Alias for galsim.Image(..., dtype=numpy.float32)"""
    kwargs["dtype"] = jnp.float32
    return Image(*args, **kwargs)


def ImageD(*args, **kwargs):
    """Alias for galsim.Image(..., dtype=numpy.float64)"""
    kwargs["dtype"] = jnp.float64
    return Image(*args, **kwargs)


def ImageCF(*args, **kwargs):
    """Alias for galsim.Image(..., dtype=numpy.complex64)"""
    kwargs["dtype"] = jnp.complex64
    return Image(*args, **kwargs)


def ImageCD(*args, **kwargs):
    """Alias for galsim.Image(..., dtype=numpy.complex128)"""
    kwargs["dtype"] = jnp.complex128
    return Image(*args, **kwargs)


################################################################################################
#
# Now we have to make some modifications to the C++ layer objects.  Mostly adding some
# arithmetic functions, so they work more intuitively.
#


# Define a utility function to be used by the arithmetic functions below
def check_image_consistency(im1, im2, integer=False):
    if integer and not im1.isinteger:
        raise _galsim.GalSimValueError("Image must have integer values.", im1)
    if isinstance(im2, Image):
        if im1.array.shape != im2.array.shape:
            raise _galsim.GalSimIncompatibleValuesError(
                "Image shapes are inconsistent", im1=im1, im2=im2
            )
        if integer and not im2.isinteger:
            raise _galsim.GalSimValueError("Image must have integer values.", im2)


def Image_add(self, other):
    check_image_consistency(self, other)
    try:
        a = other.array
    except AttributeError:
        a = other
    return Image(self.array + a, bounds=self.bounds, wcs=self.wcs)


def Image_iadd(self, other):
    check_image_consistency(self, other)
    try:
        a = other.array
        dt = a.dtype
    except AttributeError:
        a = other
        dt = type(a)
    if dt == self.array.dtype:
        self._array = self.array + a
    else:
        self._array = (self.array + a).astype(self.array.dtype)
    return self


def Image_sub(self, other):
    check_image_consistency(self, other)
    try:
        a = other.array
    except AttributeError:
        a = other
    return Image(self.array - a, bounds=self.bounds, wcs=self.wcs)


def Image_rsub(self, other):
    return Image(other - self.array, bounds=self.bounds, wcs=self.wcs)


def Image_isub(self, other):
    check_image_consistency(self, other)
    try:
        a = other.array
        dt = a.dtype
    except AttributeError:
        a = other
        dt = type(a)
    if dt == self.array.dtype:
        self._array = self.array - a
    else:
        self._array = (self.array - a).astype(self.array.dtype)
    return self


def Image_mul(self, other):
    check_image_consistency(self, other)
    try:
        a = other.array
    except AttributeError:
        a = other
    return Image(self.array * a, bounds=self.bounds, wcs=self.wcs)


def Image_imul(self, other):
    check_image_consistency(self, other)
    try:
        a = other.array
        dt = a.dtype
    except AttributeError:
        a = other
        dt = type(a)
    if dt == self.array.dtype:
        self._array = self.array * a
    else:
        self._array = (self.array * a).astype(self.array.dtype)
    return self


def Image_div(self, other):
    check_image_consistency(self, other)
    try:
        a = other.array
    except AttributeError:
        a = other
    return Image(self.array / a, bounds=self.bounds, wcs=self.wcs)


def Image_rdiv(self, other):
    return Image(other / self.array, bounds=self.bounds, wcs=self.wcs)


def Image_idiv(self, other):
    check_image_consistency(self, other)
    try:
        a = other.array
        dt = a.dtype
    except AttributeError:
        a = other
        dt = type(a)
    if dt == self.array.dtype and not self.isinteger:
        # if dtype is an integer type, then numpy doesn't allow true division /= to assign
        # back to an integer array.  So for integers (or mixed types), don't use /=.
        self._array = self.array / a
    else:
        self._array = (self.array / a).astype(self.array.dtype)
    return self


def Image_floordiv(self, other):
    check_image_consistency(self, other, integer=True)
    try:
        a = other.array
    except AttributeError:
        a = other
    return Image(self.array // a, bounds=self.bounds, wcs=self.wcs)


def Image_rfloordiv(self, other):
    check_image_consistency(self, other, integer=True)
    return Image(other // self.array, bounds=self.bounds, wcs=self.wcs)


def Image_ifloordiv(self, other):
    check_image_consistency(self, other, integer=True)
    try:
        a = other.array
        dt = a.dtype
    except AttributeError:
        a = other
        dt = type(a)
    if dt == self.array.dtype:
        self._array = self.array // a
    else:
        self._array = (self.array // a).astype(self.array.dtype)
    return self


def Image_mod(self, other):
    check_image_consistency(self, other, integer=True)
    try:
        a = other.array
    except AttributeError:
        a = other
    return Image(self.array % a, bounds=self.bounds, wcs=self.wcs)


def Image_rmod(self, other):
    check_image_consistency(self, other, integer=True)
    return Image(other % self.array, bounds=self.bounds, wcs=self.wcs)


def Image_imod(self, other):
    check_image_consistency(self, other, integer=True)
    try:
        a = other.array
        dt = a.dtype
    except AttributeError:
        a = other
        dt = type(a)
    if dt == self.array.dtype:
        self._array = self.array % a
    else:
        self._array = (self.array % a).astype(self.array.dtype)
    return self


def Image_pow(self, other):
    return Image(self.array**other, bounds=self.bounds, wcs=self.wcs)


def Image_ipow(self, other):
    if not isinstance(other, int) and not isinstance(other, float):
        raise TypeError("Can only raise an image to a float or int power!")
    self._array = self.array**other
    return self


def Image_neg(self):
    result = self.copy()
    result *= -1
    return result


# Define &, ^ and | only for integer-type images
def Image_and(self, other):
    check_image_consistency(self, other, integer=True)
    try:
        a = other.array
    except AttributeError:
        a = other
    return Image(self.array & a, bounds=self.bounds, wcs=self.wcs)


def Image_iand(self, other):
    check_image_consistency(self, other, integer=True)
    try:
        a = other.array
    except AttributeError:
        a = other
    self._array = self.array & a
    return self


def Image_xor(self, other):
    check_image_consistency(self, other, integer=True)
    try:
        a = other.array
    except AttributeError:
        a = other
    return Image(self.array ^ a, bounds=self.bounds, wcs=self.wcs)


def Image_ixor(self, other):
    check_image_consistency(self, other, integer=True)
    try:
        a = other.array
    except AttributeError:
        a = other
    self._array = self.array ^ a
    return self


def Image_or(self, other):
    check_image_consistency(self, other, integer=True)
    try:
        a = other.array
    except AttributeError:
        a = other
    return Image(self.array | a, bounds=self.bounds, wcs=self.wcs)


def Image_ior(self, other):
    check_image_consistency(self, other, integer=True)
    try:
        a = other.array
    except AttributeError:
        a = other
    self._array = self.array | a
    return self


# inject the arithmetic operators as methods of the Image class:
Image.__add__ = Image_add
Image.__radd__ = Image_add
Image.__iadd__ = Image_iadd
Image.__sub__ = Image_sub
Image.__rsub__ = Image_rsub
Image.__isub__ = Image_isub
Image.__mul__ = Image_mul
Image.__rmul__ = Image_mul
Image.__imul__ = Image_imul
Image.__div__ = Image_div
Image.__rdiv__ = Image_rdiv
Image.__truediv__ = Image_div
Image.__rtruediv__ = Image_rdiv
Image.__idiv__ = Image_idiv
Image.__itruediv__ = Image_idiv
Image.__mod__ = Image_mod
Image.__rmod__ = Image_rmod
Image.__imod__ = Image_imod
Image.__floordiv__ = Image_floordiv
Image.__rfloordiv__ = Image_rfloordiv
Image.__ifloordiv__ = Image_ifloordiv
Image.__ipow__ = Image_ipow
Image.__pow__ = Image_pow
Image.__neg__ = Image_neg
Image.__and__ = Image_and
Image.__xor__ = Image_xor
Image.__or__ = Image_or
Image.__rand__ = Image_and
Image.__rxor__ = Image_xor
Image.__ror__ = Image_or
Image.__iand__ = Image_iand
Image.__ixor__ = Image_ixor
Image.__ior__ = Image_ior<|MERGE_RESOLUTION|>--- conflicted
+++ resolved
@@ -693,21 +693,12 @@
                 "calculate_fft requires that the image has a PixelScale wcs."
             )
 
-<<<<<<< HEAD
-        No2 = jnp.maximum(
-            jnp.maximum(
-                -self.bounds.xmin,
-                self.bounds.xmax + 1,
-            ),
-            jnp.maximum(
-=======
         No2 = max(
             max(
                 -self.bounds.xmin,
                 self.bounds.xmax + 1,
             ),
             max(
->>>>>>> c48ba92d
                 -self.bounds.ymin,
                 self.bounds.ymax + 1,
             ),
@@ -756,16 +747,8 @@
                 self.bounds,
             )
 
-<<<<<<< HEAD
-        No2 = jnp.maximum(
-            jnp.maximum(
-                self.bounds.xmax,
-                -self.bounds.ymin,
-            ),
-=======
         No2 = max(
             max(self.bounds.xmax, -self.bounds.ymin),
->>>>>>> c48ba92d
             self.bounds.ymax,
         )
 
