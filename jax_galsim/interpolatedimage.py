import copy
import math
import textwrap
from functools import partial

import galsim as _galsim
import jax
import jax.numpy as jnp
import jax.random as jrng
from galsim.errors import (
    GalSimIncompatibleValuesError,
    GalSimRangeError,
    GalSimUndefinedBoundsError,
    GalSimValueError,
)
from galsim.utilities import doc_inherit
from jax._src.numpy.util import _wraps
from jax.tree_util import register_pytree_node_class

from jax_galsim import fits
from jax_galsim.bounds import BoundsI
from jax_galsim.core.utils import compute_major_minor_from_jacobian, ensure_hashable
from jax_galsim.gsobject import GSObject
from jax_galsim.gsparams import GSParams
from jax_galsim.image import Image
from jax_galsim.interpolant import Quintic
from jax_galsim.position import PositionD
from jax_galsim.random import UniformDeviate
from jax_galsim.transform import Transformation
from jax_galsim.utilities import convert_interpolant, lazy_property
from jax_galsim.wcs import BaseWCS, PixelScale

# These keys are removed from the public API of
# InterpolatedImage so that it matches the galsim
# one.
# The DirMeta class does this along with the changes to
# __getattribute__ and __dir__ below.
_KEYS_TO_REMOVE = [
    "flux_ratio",
    "jac",
    "offset",
    "original",
]


# magic from https://stackoverflow.com/questions/46120462/how-to-override-the-dir-method-for-a-class
class DirMeta(type):
    def __dir__(cls):
        keys = set(list(cls.__dict__.keys()) + dir(cls.__base__))
        keys -= set(_KEYS_TO_REMOVE)
        return list(keys)


@_wraps(
    _galsim.InterpolatedImage,
    lax_description=textwrap.dedent(
        """The JAX equivalent of galsim.InterpolatedImage does not support

            - noise padding
            - the pad_image options
            - depixelize
            - most of the type checks and dtype casts done by galsim
        """
    ),
)
@register_pytree_node_class
class InterpolatedImage(Transformation, metaclass=DirMeta):
    _req_params = {"image": str}
    _opt_params = {
        "x_interpolant": str,
        "k_interpolant": str,
        "normalization": str,
        "scale": float,
        "flux": float,
        "pad_factor": float,
        "noise_pad_size": float,
        "noise_pad": str,
        "pad_image": str,
        "calculate_stepk": bool,
        "calculate_maxk": bool,
        "use_true_center": bool,
        "depixelize": bool,
        "offset": PositionD,
        "hdu": int,
    }
    _takes_rng = True

    def __init__(
        self,
        image,
        x_interpolant=None,
        k_interpolant=None,
        normalization="flux",
        scale=None,
        wcs=None,
        flux=None,
        pad_factor=4.0,
        noise_pad_size=0,
        noise_pad=0.0,
        rng=None,
        pad_image=None,
        calculate_stepk=True,
        calculate_maxk=True,
        use_cache=True,
        use_true_center=True,
        depixelize=False,
        offset=None,
        gsparams=None,
        _force_stepk=0.0,
        _force_maxk=0.0,
        _recenter_image=True,  # this option is used by _InterpolatedImage below
        hdu=None,
        _obj=None,
    ):
        # If the "image" is not actually an image, try to read the image as a file.
        if isinstance(image, str):
            image = fits.read(image, hdu=hdu)
        elif not isinstance(image, Image):
            raise TypeError("Supplied image must be an Image or file name")

        self._jax_children = (
            image,
            dict(
                scale=scale,
                wcs=wcs,
                flux=flux,
                pad_image=pad_image,
                offset=offset,
            ),
        )
        self._jax_aux_data = dict(
            x_interpolant=x_interpolant,
            k_interpolant=k_interpolant,
            normalization=normalization,
            pad_factor=pad_factor,
            noise_pad_size=noise_pad_size,
            noise_pad=noise_pad,
            rng=rng,
            calculate_stepk=calculate_stepk,
            calculate_maxk=calculate_maxk,
            use_cache=use_cache,
            use_true_center=use_true_center,
            depixelize=depixelize,
            gsparams=GSParams.check(gsparams),
            _force_stepk=_force_stepk,
            _force_maxk=_force_maxk,
            _recenter_image=_recenter_image,
            hdu=hdu,
        )

        if _obj is not None:
            obj = _obj
        else:
            obj = _InterpolatedImageImpl(
                image,
                x_interpolant=x_interpolant,
                k_interpolant=k_interpolant,
                normalization=normalization,
                scale=scale,
                wcs=wcs,
                flux=flux,
                pad_factor=pad_factor,
                noise_pad_size=noise_pad_size,
                noise_pad=noise_pad,
                rng=rng,
                pad_image=pad_image,
                calculate_stepk=calculate_stepk,
                calculate_maxk=calculate_maxk,
                use_cache=use_cache,
                use_true_center=use_true_center,
                depixelize=depixelize,
                offset=offset,
                gsparams=GSParams.check(gsparams),
                _force_stepk=_force_stepk,
                _force_maxk=_force_maxk,
                hdu=hdu,
                _recenter_image=_recenter_image,
            )

        # we don't use the parent init but instead set things by hand to
        # avoid computations upon init
        self._gsparams = GSParams.check(gsparams, obj.gsparams)
        self._propagate_gsparams = True
        if self._propagate_gsparams:
            obj = obj.withGSParams(self._gsparams)
        self._original = obj
        self._params = {
            "offset": PositionD(0.0, 0.0),
        }
        self._jax_children[1]["_obj"] = obj

    @property
    def _flux_ratio(self):
        return self._original._flux_ratio / self._original._wcs.pixelArea()

    @property
    def _jac(self):
        return self._original._jac_arr.reshape((2, 2))

    def __getattribute__(self, name):
        if name in _KEYS_TO_REMOVE:
            raise AttributeError(f"{self.__class__} has no attribute '{name}'")
        return super().__getattribute__(name)

    def __dir__(self):
        allattrs = set(self.__dict__.keys() + dir(self.__class__))
        allattrs -= set(_KEYS_TO_REMOVE)
        return list(allattrs)

    # the galsim tests use this internal attribute
    # so we add it here
    @property
    def _xim(self):
        return self._original._xim

    @property
    def _maxk(self):
        if self._jax_aux_data["_force_maxk"] > 0:
            return self._jax_aux_data["_force_maxk"]
        else:
            return super()._maxk

    @property
    def _stepk(self):
        if self._jax_aux_data["_force_stepk"] > 0:
            return self._jax_aux_data["_force_stepk"]
        else:
            return super()._stepk

    @property
    def x_interpolant(self):
        """The real-space `Interpolant` for this profile."""
        return self._original._x_interpolant

    @property
    def k_interpolant(self):
        """The Fourier-space `Interpolant` for this profile."""
        return self._original._k_interpolant

    @property
    def image(self):
        """The underlying `Image` being interpolated."""
        return self._original._image

    def __hash__(self):
        # Definitely want to cache this, since the size of the image could be large.
        if not hasattr(self, "_hash"):
            self._hash = hash(
                ("galsim.InterpolatedImage", self.x_interpolant, self.k_interpolant)
            )
            self._hash ^= hash(
                (
                    ensure_hashable(self.flux),
                    ensure_hashable(self._stepk),
                    ensure_hashable(self._maxk),
                    ensure_hashable(self._original._jax_aux_data["pad_factor"]),
                )
            )
            self._hash ^= hash(
                (
                    self._original._xim.bounds,
                    self._original._image.bounds,
                    self._original._pad_image.bounds,
                )
            )
            # A common offset is 0.5,0.5, and *sometimes* this produces the same hash as 0,0
            # (which is also common).  I guess because they are only different in 2 bits.
            # This mucking of the numbers seems to help make the hash more reliably different for
            # these two cases.  Note: "sometiems" because of this:
            # https://stackoverflow.com/questions/27522626/hash-function-in-python-3-3-returns-different-results-between-sessions
            self._hash ^= hash(
                (
                    ensure_hashable(self._original._offset.x * 1.234),
                    ensure_hashable(self._original._offset.y * 0.23424),
                )
            )
            self._hash ^= hash(self.gsparams)
            self._hash ^= hash(self._original._wcs)
            # Just hash the diagonal.  Much faster, and usually is unique enough.
            # (Let python handle collisions as needed if multiple similar IIs are used as keys.)
            self._hash ^= hash(ensure_hashable(self._original._pad_image.array))
        return self._hash

    def __repr__(self):
        s = "galsim.InterpolatedImage(%r, %r, %r, wcs=%r" % (
            self._original.image,
            self.x_interpolant,
            self.k_interpolant,
            self._original._wcs,
        )
        # Most things we keep even if not required, but the pad_image is large, so skip it
        # if it's really just the same as the main image.
        if self._original._pad_image.bounds != self._original.image.bounds:
            s += ", pad_image=%r" % (self._pad_image)
        s += ", pad_factor=%f, flux=%r, offset=%r" % (
            ensure_hashable(self._original._jax_aux_data["pad_factor"]),
            ensure_hashable(self.flux),
            self._original._offset,
        )
        s += (
            ", use_true_center=False, gsparams=%r, _force_stepk=%r, _force_maxk=%r)"
            % (
                self.gsparams,
                ensure_hashable(self._stepk),
                ensure_hashable(self._maxk),
            )
        )
        return s

    def __str__(self):
        return "galsim.InterpolatedImage(image=%s, flux=%s)" % (self.image, self.flux)

    def __eq__(self, other):
        return self is other or (
            isinstance(other, InterpolatedImage)
            and self._xim == other._xim
            and self.x_interpolant == other.x_interpolant
            and self.k_interpolant == other.k_interpolant
            and self.flux == other.flux
            and self._original._offset == other._original._offset
            and self.gsparams == other.gsparams
            and self._stepk == other._stepk
            and self._maxk == other._maxk
        )

    def tree_flatten(self):
        """This function flattens the InterpolatedImage into a list of children
        nodes that will be traced by JAX and auxiliary static data."""
        return (self._jax_children, copy.copy(self._jax_aux_data))

    @classmethod
    def tree_unflatten(cls, aux_data, children):
        """Recreates an instance of the class from flatten representation"""
        val = {}
        val.update(aux_data)
        val.update(children[1])
        return cls(children[0], **val)

    @_wraps(_galsim.InterpolatedImage.withGSParams)
    def withGSParams(self, gsparams=None, **kwargs):
        if gsparams == self.gsparams:
            return self
        # Checking gsparams
        gsparams = GSParams.check(gsparams, self.gsparams, **kwargs)
        # Flattening the representation to instantiate a clean new object
        children, aux_data = self.tree_flatten()
        aux_data["gsparams"] = gsparams
        ret = self.tree_unflatten(aux_data, children)

        return ret


@partial(jax.jit, static_argnums=(1,))
def _zeropad_image(arr, npad):
    return jnp.pad(arr, npad, mode="constant", constant_values=0.0)


@register_pytree_node_class
class _InterpolatedImageImpl(GSObject):
    _cache_noise_pad = {}

    _has_hard_edges = False
    _is_axisymmetric = False
    _is_analytic_x = True
    _is_analytic_k = True

    def __init__(
        self,
        image,
        x_interpolant=None,
        k_interpolant=None,
        normalization="flux",
        scale=None,
        wcs=None,
        flux=None,
        pad_factor=4.0,
        noise_pad_size=0,
        noise_pad=0.0,
        rng=None,
        pad_image=None,
        calculate_stepk=True,
        calculate_maxk=True,
        use_cache=True,
        use_true_center=True,
        depixelize=False,
        offset=None,
        gsparams=None,
        _force_stepk=0.0,
        _force_maxk=0.0,
        hdu=None,
        _recenter_image=True,
    ):
        # this class does a ton of munging of the inputs that I don't want to reconstruct when
        # flattening and unflattening the class.
        # thus I am going to make some refs here so we have it when we need it
        self._workspace = {}
        self._jax_children = (
            image,
            dict(
                scale=scale,
                wcs=wcs,
                flux=flux,
                pad_image=pad_image,
                offset=offset,
            ),
        )
        self._jax_aux_data = dict(
            x_interpolant=x_interpolant,
            k_interpolant=k_interpolant,
            normalization=normalization,
            pad_factor=pad_factor,
            noise_pad_size=noise_pad_size,
            noise_pad=noise_pad,
            rng=rng,
            calculate_stepk=calculate_stepk,
            calculate_maxk=calculate_maxk,
            use_cache=use_cache,
            use_true_center=use_true_center,
            depixelize=depixelize,
            gsparams=gsparams,
            _force_stepk=_force_stepk,
            _force_maxk=_force_maxk,
            _recenter_image=_recenter_image,
            hdu=hdu,
        )

        # it must have well-defined bounds, otherwise seg fault in SBInterpolatedImage constructor
        if not image.bounds.isDefined():
            raise GalSimUndefinedBoundsError(
                "Supplied image does not have bounds defined."
            )

        # check what normalization was specified for the image: is it an image of surface
        # brightness, or flux?
        if normalization.lower() not in ("flux", "f", "surface brightness", "sb"):
            raise GalSimValueError(
                "Invalid normalization requested.",
                normalization,
                ("flux", "f", "surface brightness", "sb"),
            )

        # Set up the interpolants if none was provided by user, or check that the user-provided ones
        # are of a valid type
        self._gsparams = GSParams.check(gsparams)
        if x_interpolant is None:
            self._x_interpolant = Quintic(gsparams=self._gsparams)
        else:
            self._x_interpolant = convert_interpolant(x_interpolant).withGSParams(
                self._gsparams
            )
        if k_interpolant is None:
            self._k_interpolant = Quintic(gsparams=self._gsparams)
        else:
            self._k_interpolant = convert_interpolant(k_interpolant).withGSParams(
                self._gsparams
            )

        if pad_image is not None:
            raise NotImplementedError("pad_image not implemented in jax_galsim.")

        if pad_factor <= 0.0:
            raise GalSimRangeError(
                "Invalid pad_factor <= 0 in InterpolatedImage", pad_factor, 0.0
            )

        if noise_pad_size:
            raise NotImplementedError(
                "InterpolatedImages do not support noise padding in jax_galsim."
            )
        else:
            if noise_pad:
                raise NotImplementedError(
                    "InterpolatedImages do not support noise padding in jax_galsim."
                )

        if scale is not None:
            if wcs is not None:
                raise GalSimIncompatibleValuesError(
                    "Cannot provide both scale and wcs to InterpolatedImage",
                    scale=self._jax_children[1]["scale"],
                    wcs=self._jax_children[1]["wcs"],
                )
        elif wcs is not None:
            if not isinstance(wcs, BaseWCS):
                raise TypeError("wcs parameter is not a galsim.BaseWCS instance")
        else:
            if self._jax_children[0].wcs is None:
                raise GalSimIncompatibleValuesError(
                    "No information given with Image or keywords about pixel scale!",
                    scale=self._jax_children[1]["scale"],
                    wcs=self._jax_children[1]["wcs"],
                    image=self._jax_children[0],
                )

    @doc_inherit
    def withGSParams(self, gsparams=None, **kwargs):
        if gsparams == self.gsparams:
            return self
        # Checking gsparams
        gsparams = GSParams.check(gsparams, self.gsparams, **kwargs)
        # Flattening the representation to instantiate a clean new object
        children, aux_data = self.tree_flatten()
        aux_data["gsparams"] = gsparams
        ret = self.tree_unflatten(aux_data, children)

        return ret

    def tree_flatten(self):
        """This function flattens the InterpolatedImage into a list of children
        nodes that will be traced by JAX and auxiliary static data."""
        return (self._jax_children, copy.copy(self._jax_aux_data))

    @classmethod
    def tree_unflatten(cls, aux_data, children):
        """Recreates an instance of the class from flatten representation"""
        val = {}
        val.update(aux_data)
        val.update(children[1])
        ret = cls(children[0], **val)
        return ret

    def __getstate__(self):
        d = self.__dict__.copy()
        d.pop("_workspace")
        return d

    def __setstate__(self, d):
        self.__dict__ = d
        self._workspace = {}

    @property
    def x_interpolant(self):
        """The real-space `Interpolant` for this profile."""
        return self._x_interpolant

    @property
    def k_interpolant(self):
        """The Fourier-space `Interpolant` for this profile."""
        return self._k_interpolant

    @lazy_property
    def image(self):
        """The underlying `Image` being interpolated."""
        return self._xim[self._image.bounds]

    @property
    def _flux(self):
        return self._image_flux

    @lazy_property
    def _centroid(self):
        x, y = self._pad_image.get_pixel_centers()
        tot = jnp.sum(self._pad_image.array)
        xpos = jnp.sum(x * self._pad_image.array) / tot
        ypos = jnp.sum(y * self._pad_image.array) / tot
        return PositionD(xpos, ypos)

    @lazy_property
    def _max_sb(self):
        return jnp.max(jnp.abs(self._pad_image.array))

    @lazy_property
    def _flux_ratio(self):
        if self._jax_children[1]["flux"] is None:
            flux = self._image_flux
            if self._jax_aux_data["normalization"].lower() in (
                "surface brightness",
                "sb",
            ):
                flux *= self._wcs.pixelArea()
        else:
            flux = self._jax_children[1]["flux"]

        # If the user specified a flux, then set the flux ratio for the transform that wraps
        # this class
        return flux / self._image_flux

    @lazy_property
    def _image_flux(self):
        return jnp.sum(self._image.array, dtype=float)

    @lazy_property
    def _offset(self):
        # Figure out the offset to apply based on the original image (not the padded one).
        # We will apply this below in _sbp.
        offset = self._parse_offset(self._jax_children[1]["offset"])
        return self._adjust_offset(
            self._image.bounds, offset, None, self._jax_aux_data["use_true_center"]
        )

    @lazy_property
    def _image(self):
        # Store the image as an attribute and make sure we don't change the original image
        # in anything we do here.  (e.g. set scale, etc.)
        if self._jax_aux_data["depixelize"]:
            # FIXME: no depixelize in jax_galsim
            # self._image = image.view(dtype=np.float64).depixelize(self._x_interpolant)
            raise NotImplementedError(
                "InterpolatedImages do not support 'depixelize' in jax_galsim."
            )
        else:
            image = self._jax_children[0].view(dtype=float)

        if self._jax_aux_data["_recenter_image"]:
            image.setCenter(0, 0)

        return image

    @lazy_property
    def _wcs(self):
        im_cen = (
            self._jax_children[0].true_center
            if self._jax_aux_data["use_true_center"]
            else self._jax_children[0].center
        )

        # error checking was done on init
        if self._jax_children[1]["scale"] is not None:
            wcs = PixelScale(self._jax_children[1]["scale"])
        elif self._jax_children[1]["wcs"] is not None:
            wcs = self._jax_children[1]["wcs"]
        else:
            wcs = self._jax_children[0].wcs

        return wcs.local(image_pos=im_cen)

    @lazy_property
    def _jac_arr(self):
        image = self._jax_children[0]
        im_cen = (
            image.true_center if self._jax_aux_data["use_true_center"] else image.center
        )
        return self._wcs.jacobian(image_pos=im_cen).getMatrix().ravel()

    @lazy_property
    def _xim(self):
        pad_factor = self._jax_aux_data["pad_factor"]

        # The size of the final padded image is the largest of the various size specifications
        pad_size = max(self._image.array.shape)
        if pad_factor > 1.0:
            pad_size = int(math.ceil(pad_factor * pad_size))
        # And round up to a good fft size
        pad_size = Image.good_fft_size(pad_size)

        xim = Image(
            _zeropad_image(
                self._image.array, (pad_size - max(self._image.array.shape)) // 2
            ),
            wcs=PixelScale(1.0),
        )
        xim.setCenter(0, 0)
        # after the call to setCenter you get a WCS with an offset in
        # it instead of a pure pixel scale
        xim.wcs = PixelScale(1.0)

        # Now place the given image in the center of the padding image:
        xim[self._image.bounds] = self._image

        return xim

    @lazy_property
    def _pad_image(self):
        # These next two allow for easy pickling/repring.  We don't need to serialize all the
        # zeros around the edge.  But we do need to keep any non-zero padding as a pad_image.
        xim = self._xim
        nz_bounds = self._image.bounds
        return xim[nz_bounds]

    @lazy_property
    def _kim(self):
        return self._xim.calculate_fft()

    @lazy_property
<<<<<<< HEAD
=======
    def _pos_neg_fluxes(self):
        # record pos and neg fluxes now too
        # see code here: https://github.com/GalSim-developers/GalSim/blob/releases/2.5/src/SBInterpolatedImage.cpp#L1225
        pflux = jnp.sum(jnp.where(self._pad_image.array > 0, self._pad_image.array, 0))
        nflux = jnp.abs(
            jnp.sum(jnp.where(self._pad_image.array < 0, self._pad_image.array, 0))
        )
        pint = self._x_interpolant.positive_flux
        nint = self._x_interpolant.negative_flux
        pint2d = pint * pint + nint * nint
        nint2d = 2 * pint * nint
        return [
            pint2d * pflux + nint2d * nflux,
            pint2d * nflux + nint2d * pflux,
        ]

    @property
    def _positive_flux(self):
        return self._pos_neg_fluxes[0]

    @property
    def _negative_flux(self):
        return self._pos_neg_fluxes[1]

    def _flux_per_photon(self):
        return self._calculate_flux_per_photon()

    @lazy_property
>>>>>>> 7e8cbc1c
    def _maxk(self):
        if self._jax_aux_data["_force_maxk"]:
            _, minor = compute_major_minor_from_jacobian(self._jac_arr.reshape((2, 2)))
            return self._jax_aux_data["_force_maxk"] * minor
        else:
            return self._getMaxK(self._jax_aux_data["calculate_maxk"])

    @lazy_property
    def _stepk(self):
        if self._jax_aux_data["_force_stepk"]:
            _, minor = compute_major_minor_from_jacobian(self._jac_arr.reshape((2, 2)))
            return self._jax_aux_data["_force_stepk"] * minor
        else:
            return self._getStepK(self._jax_aux_data["calculate_stepk"])

    def _getStepK(self, calculate_stepk):
        # GalSim cannot automatically know what stepK and maxK are appropriate for the
        # input image.  So it is usually worth it to do a manual calculation (below).
        #
        # However, there is also a hidden option to force it to use specific values of stepK and
        # maxK (caveat user!).  The values of _force_stepk and _force_maxk should be provided in
        # terms of physical scale, e.g., for images that have a scale length of 0.1 arcsec, the
        # stepK and maxK should be provided in units of 1/arcsec.  Then we convert to the 1/pixel
        # units required by the C++ layer below.  Also note that profile recentering for even-sized
        # images (see the ._adjust_offset step below) leads to automatic reduction of stepK slightly
        # below what is provided here, while maxK is preserved.
        if calculate_stepk:
            if calculate_stepk is True:
                im = self.image
            else:
                # If not a bool, then value is max_stepk
                R = (jnp.ceil(jnp.pi / calculate_stepk)).astype(int)
                b = BoundsI(-R, R, -R, R)
                b = self.image.bounds & b
                im = self.image[b]
            thresh = (1.0 - self.gsparams.folding_threshold) * self._image_flux
            # this line appears buggy in galsim - I expect they meant to use im
            R = _calculate_size_containing_flux(im, thresh)
        else:
            R = max(*self.image.array.shape) / 2.0 - 0.5
        return self._getSimpleStepK(R)

    def _getSimpleStepK(self, R):
        # Add xInterp range in quadrature just like convolution:
        R2 = self._x_interpolant.xrange
        R = jnp.hypot(R, R2)
        stepk = jnp.pi / R
        return stepk

    def _getMaxK(self, calculate_maxk):
        if calculate_maxk:
            _uscale = 1 / (2 * jnp.pi)
            _maxk = self._x_interpolant.urange() / _uscale

            if calculate_maxk is True:
                maxk = _find_maxk(
                    self._kim, _maxk, self._gsparams.maxk_threshold * self.flux
                )
            else:
                maxk = _find_maxk(
                    self._kim, calculate_maxk, self._gsparams.maxk_threshold * self.flux
                )

            return maxk
        else:
            return self._x_interpolant.krange

    def _xValue(self, pos):
        x = jnp.array([pos.x], dtype=float)
        y = jnp.array([pos.y], dtype=float)
        return _xValue_arr(
            x,
            y,
            self._offset.x,
            self._offset.y,
            self._pad_image.bounds.xmin,
            self._pad_image.bounds.ymin,
            self._pad_image.array,
            self._x_interpolant,
        )[0]

    def _kValue(self, kpos):
        kx = jnp.array([kpos.x], dtype=float)
        ky = jnp.array([kpos.y], dtype=float)
        return _kValue_arr(
            kx,
            ky,
            self._offset.x,
            self._offset.y,
            self._kim.bounds.xmin,
            self._kim.bounds.ymin,
            self._kim.array,
            self._kim.scale,
            self._x_interpolant,
            self._k_interpolant,
        )[0]

    def _drawReal(self, image, jac=None, offset=(0.0, 0.0), flux_scaling=1.0):
        jacobian = jnp.eye(2) if jac is None else jac

        flux_scaling *= image.scale**2

        # Create an array of coordinates
        coords = jnp.stack(image.get_pixel_centers(), axis=-1)
        coords = coords * image.scale  # Scale by the image pixel scale
        coords = coords - jnp.asarray(offset)  # Add the offset

        # Apply the jacobian transformation
        inv_jacobian = jnp.linalg.inv(jacobian)
        _, logdet = jnp.linalg.slogdet(inv_jacobian)
        coords = jnp.dot(coords, inv_jacobian.T)
        flux_scaling *= jnp.exp(logdet)

        im = _xValue_arr(
            coords[..., 0],
            coords[..., 1],
            self._offset.x,
            self._offset.y,
            self._pad_image.bounds.xmin,
            self._pad_image.bounds.ymin,
            self._pad_image.array,
            self._x_interpolant,
        )

        # Apply the flux scaling
        im = (im * flux_scaling).astype(image.dtype)

        # Return an image
        return Image(array=im, bounds=image.bounds, wcs=image.wcs, check_bounds=False)

    def _drawKImage(self, image, jac=None):
        jacobian = jnp.eye(2) if jac is None else jac

        # Create an array of coordinates
        coords = jnp.stack(image.get_pixel_centers(), axis=-1)
        coords = coords * image.scale  # Scale by the image pixel scale
        coords = jnp.dot(coords, jacobian)

        im = _kValue_arr(
            coords[..., 0],
            coords[..., 1],
            self._offset.x,
            self._offset.y,
            self._kim.bounds.xmin,
            self._kim.bounds.ymin,
            self._kim.array,
            self._kim.scale,
            self._x_interpolant,
            self._k_interpolant,
        )
        im = (im).astype(image.dtype)

        # Return an image
        return Image(array=im, bounds=image.bounds, wcs=image.wcs, check_bounds=False)

    @lazy_property
    def _pos_neg_fluxes(self):
        # record pos and neg fluxes now too
        pflux = jnp.sum(jnp.where(self._pad_image.array > 0, self._pad_image.array, 0))
        nflux = jnp.abs(
            jnp.sum(jnp.where(self._pad_image.array < 0, self._pad_image.array, 0))
        )
        pint = self._x_interpolant.positive_flux
        nint = self._x_interpolant.negative_flux
        pint2d = pint * pint + nint * nint
        nint2d = 2 * pint * nint
        return [
            pint2d * pflux + nint2d * nflux,
            pint2d * nflux + nint2d * pflux,
        ]

    @property
    def _positive_flux(self):
        return self._pos_neg_fluxes[0]

    @property
    def _negative_flux(self):
        return self._pos_neg_fluxes[1]

    def _flux_per_photon(self):
        return self._calculate_flux_per_photon()

    def _shoot(self, photons, rng):
        # we first draw the index location from the image
        img = self._pad_image
        subkey = rng._state.split_one()
        inds = jrng.choice(
            subkey,
            img.array.size,
            shape=(photons.size(),),
            replace=True,
            # we use abs here since some of the pixels could be negative
            # and for a noise image this procedure results in a fair
            # sampling of the noise
            p=jnp.abs(img.array.ravel()) / jnp.sum(jnp.abs(img.array)),
        ).astype(int)
        yinds, xinds = jnp.unravel_index(inds, img.array.shape)

        xedges = jnp.arange(img.bounds.xmin, img.bounds.xmax + 2) - 0.5
        yedges = jnp.arange(img.bounds.ymin, img.bounds.ymax + 2) - 0.5

        # now we draw the position within the pixel
        ud = UniformDeviate(rng)
        photons.x = ud.generate(photons.x) + xedges[xinds]
        photons.y = ud.generate(photons.y) + yedges[yinds]
        photons.flux = jnp.sign(img.array.ravel())[inds] * self._flux_per_photon()

        # now we convolve with the x interpolant
        raise NotImplementedError("InterpolatedImages do not support photon shooting!")


@_wraps(_galsim._InterpolatedImage)
def _InterpolatedImage(
    image,
    x_interpolant=Quintic(),
    k_interpolant=Quintic(),
    use_true_center=True,
    offset=None,
    gsparams=None,
    force_stepk=0.0,
    force_maxk=0.0,
):
    return InterpolatedImage(
        image,
        x_interpolant=x_interpolant,
        k_interpolant=k_interpolant,
        use_true_center=use_true_center,
        offset=offset,
        gsparams=gsparams,
        calculate_maxk=False,
        calculate_stepk=False,
        pad_factor=1.0,
        flux=jnp.sum(image.array),
        _force_stepk=force_stepk,
        _force_maxk=force_maxk,
        _recenter_image=False,
    )


def _xValue_arr(x, y, x_offset, y_offset, xmin, ymin, arr, x_interpolant):
    vals = _draw_with_interpolant_xval(
        x + x_offset,
        y + y_offset,
        xmin,
        ymin,
        arr,
        x_interpolant,
    )
    return vals


@partial(jax.jit, static_argnames=("interp",))
def _draw_with_interpolant_xval(x, y, xmin, ymin, zp, interp):
    """This helper function interpolates an image (`zp`) with an interpolant `interp`
    at the pixel locations given by `x`, `y`. The lower-left corner of the image is
    `xmin` / `ymin`.

    A more standard C/C++ code would have a set of nested for loops that iterates over each
    location to interpolate and then over the nterpolation kernel.

    In JAX, we instead write things such that the loop over the points to be interpolated
    is vectorized in the code. We represent the loops over the interpolation kernel as explicit
    for loops.
    """
    # the vectorization over the interpolation points is easier to think about
    # if they are in a 1D array. So we use ravel to flatten them and then reshape
    # at the end.
    orig_shape = x.shape

    # the variables here are
    #  x/y: the x/y coordinates of the points to be interpolated
    #  xi/yi: the index of the nerest pixel below the point
    #  xp/yp: the x/y coordinate of the nearest pixel below the point
    #  nx/ny: the size of the x/y arrays
    x = x.ravel()
    xi = jnp.floor(x - xmin).astype(jnp.int32)
    xp = xi + xmin
    nx = zp.shape[1]

    y = y.ravel()
    yi = jnp.floor(y - ymin).astype(jnp.int32)
    yp = yi + ymin
    ny = zp.shape[0]

    # this function is the inner loop over the x direction
    # the variables are
    #  i: the index of the location in the interpolation kernel
    #  z: the final interpolated values
    #  wy: the weight of the interpolation kernel in the y direction
    #  msky: a mask that is true if the y index is in bounds
    #  yind: the y index of the interpolation point needed by the kernel
    def _body_1d(i, args):
        z, wy, msky, yind, xi, xp, zp = args

        # this block computes the x weight using the
        # offset in the interpolation kernel i
        xind = xi + i
        mskx = (xind >= 0) & (xind < nx)
        _x = x - (xp + i)
        wx = interp._xval_noraise(_x)

        # the actual interpolation is done here.
        # we use jnp.where to only do the interpolation
        # where the x and y indices are in bounds.
        # the total weight is the product of the x and y weights.
        w = wx * wy
        msk = msky & mskx
        z += jnp.where(msk, zp[yind, xind] * w, 0)

        return [z, wy, msky, yind, xi, xp, zp]

    # this function is the outer loop over the y direction
    # the variables are
    #  i: the index of the location in the interpolation kernel
    #  z: the final interpolated values
    def _body(i, args):
        z, xi, yi, xp, yp, zp = args

        # this block computes the x weight using the
        # offset in the interpolation kernel i
        yind = yi + i
        msk = (yind >= 0) & (yind < ny)
        _y = y - (yp + i)
        wy = interp._xval_noraise(_y)

        # this call computes the interpolant for each x locatoon that gets
        # paired with this y location
        z = jax.lax.fori_loop(
            -interp.xrange, interp.xrange + 1, _body_1d, [z, wy, msk, yind, xi, xp, zp]
        )[0]
        return [z, xi, yi, xp, yp, zp]

    # the actual loop call for y is here
    z = jax.lax.fori_loop(
        -interp.xrange,
        interp.xrange + 1,
        _body,
        [jnp.zeros(x.shape, dtype=float), xi, yi, xp, yp, zp],
    )[0]

    # we reshape on the way out to match the input shape
    return z.reshape(orig_shape)


def _kValue_arr(
    kx,
    ky,
    x_offset,
    y_offset,
    kxmin,
    kymin,
    arr,
    scale,
    x_interpolant,
    k_interpolant,
):
    # phase factor due to offset
    # not we shift by -offset which explains the sign
    # in the exponent
    pfac = jnp.exp(1j * (kx * x_offset + ky * y_offset))

    kxi = kx / scale
    kyi = ky / scale

    _uscale = 1.0 / (2.0 * jnp.pi)
    _maxk_xint = x_interpolant.urange() / _uscale / scale

    # here we do the actual inteprolation in k space
    val = _draw_with_interpolant_kval(
        kxi,
        kyi,
        kymin,  # this is not a bug! we need the minimum for the full periodic space
        kymin,
        arr,
        k_interpolant,
    )

    # finally we multiply by the FFT of the real-space interpolation function
    # and mask any values that are outside the range of the real-space interpolation
    # FFT
    msk = (jnp.abs(kxi) <= _maxk_xint) & (jnp.abs(kyi) <= _maxk_xint)
    xint_val = x_interpolant._kval_noraise(kx) * x_interpolant._kval_noraise(ky)
    return jnp.where(msk, val * xint_val * pfac, 0.0)


@partial(jax.jit, static_argnames=("interp",))
def _draw_with_interpolant_kval(kx, ky, kxmin, kymin, zp, interp):
    """This function interpolates complex k-space images and follows the
    same basic structure as _draw_with_interpolant_xval above.

    The key difference is that the k-space images are Hermitian and so
    only half of the data is actually in memory. We account for this by
    computing all of the interpolation weights and indicies as if we had
    the full image. Then finally, if we need a value that is not in memory,
    we get it from the values we have via the Hermitian symmetry.
    """
    # all of the code below is almost line-for-line the same as the
    # _draw_with_interpolant_xval function above.
    orig_shape = kx.shape
    kx = kx.ravel()
    kxi = jnp.floor(kx - kxmin).astype(jnp.int32)
    kxp = kxi + kxmin
    # this is the number of pixels in the half image and is needed
    # for computing values via Hermition symmetry below
    nkx_2 = zp.shape[1] - 1
    nkx = nkx_2 * 2

    ky = ky.ravel()
    kyi = jnp.floor(ky - kymin).astype(jnp.int32)
    kyp = kyi + kymin
    nky = zp.shape[0]

    def _body_1d(i, args):
        z, wky, kyind, kxi, nkx, nkx_2, kxp, zp = args

        kxind = (kxi + i) % nkx
        _kx = kx - (kxp + i)
        wkx = interp._xval_noraise(_kx)

        # this is the key difference from the xval function
        # we need to use the Hermitian symmetry to get the
        # values that are not in memory
        # in memory we have the values at nkx_2 to nkx - 1
        # the Hermitian symmetry is that
        #   f(ky, kx) = conjugate(f(-kx, -ky))
        # In indices this is a symmetric flip about the central
        # pixels at kx = ky = 0.
        # we do not need to mask any values that run off the edge of the image
        # since we rewrap them using the periodicity of the image.
        val = jnp.where(
            kxind < nkx_2,
            zp[(nky - kyind) % nky, nkx - kxind - nkx_2].conjugate(),
            zp[kyind, kxind - nkx_2],
        )
        z += val * wkx * wky

        return [z, wky, kyind, kxi, nkx, nkx_2, kxp, zp]

    def _body(i, args):
        z, kxi, kyi, nky, nkx, nkx_2, kxp, kyp, zp = args
        kyind = (kyi + i) % nky
        _ky = ky - (kyp + i)
        wky = interp._xval_noraise(_ky)
        z = jax.lax.fori_loop(
            -interp.xrange,
            interp.xrange + 1,
            _body_1d,
            [z, wky, kyind, kxi, nkx, nkx_2, kxp, zp],
        )[0]
        return [z, kxi, kyi, nky, nkx, nkx_2, kxp, kyp, zp]

    z = jax.lax.fori_loop(
        -interp.xrange,
        interp.xrange + 1,
        _body,
        [jnp.zeros(kx.shape, dtype=complex), kxi, kyi, nky, nkx, nkx_2, kxp, kyp, zp],
    )[0]
    return z.reshape(orig_shape)


@jax.jit
def _flux_frac(a, x, y, cenx, ceny):
    def _body(d, args):
        res, a, dx, dy, cenx, ceny = args
        msk = (jnp.abs(dx) <= d) & (jnp.abs(dx) <= d)

        res = res.at[d].set(
            jnp.sum(
                jnp.where(
                    msk,
                    a,
                    0.0,
                )
            )
        )

        return [res, a, dx, dy, cenx, ceny]

    res = jnp.zeros(a.shape[0], dtype=float) - jnp.inf
    return jax.lax.fori_loop(
        0, a.shape[0], _body, [res, a, x - cenx, y - ceny, cenx, ceny]
    )[0]


@jax.jit
def _calculate_size_containing_flux(image, thresh):
    cenx, ceny = image.center.x, image.center.y
    x, y = image.get_pixel_centers()
    fluxes = _flux_frac(image.array, x, y, cenx, ceny)
    msk = fluxes >= -jnp.inf
    fluxes = jnp.where(msk, fluxes, jnp.max(fluxes))
    d = jnp.arange(image.array.shape[0]) + 1.0
    # below we use a linear interpolation table to find the maximum size
    # in pixels that contains a given flux (called thresh here)
    # expfac controls how much we oversample the interpolation table
    # in order to return a more accurate result
    # we have it hard coded at 4 to compromise between speed and accuracy
    expfac = 4.0
    dint = jnp.arange(image.array.shape[0] * expfac) / expfac + 1.0
    fluxes = jnp.interp(dint, d, fluxes)
    msk = fluxes <= thresh
    return (
        jnp.argmax(
            jnp.where(
                msk,
                dint,
                -jnp.inf,
            )
        )
        / expfac
        + 1.0
    )


@jax.jit
def _inner_comp_find_maxk(arr, thresh, kx, ky):
    msk = (arr * arr.conjugate()).real > thresh * thresh
    max_kx = jnp.max(
        jnp.where(
            msk,
            jnp.abs(kx),
            -jnp.inf,
        )
    )
    max_ky = jnp.max(
        jnp.where(
            msk,
            jnp.abs(ky),
            -jnp.inf,
        )
    )
    return jnp.maximum(max_kx, max_ky)


@jax.jit
def _find_maxk(kim, max_maxk, thresh):
    kx, ky = kim.get_pixel_centers()
    kx *= kim.scale
    ky *= kim.scale
    # this minimum bounds the empirically determined
    # maxk from the image (computed by _inner_comp_find_maxk)
    # by max_maxk from above
    return jnp.minimum(
        _inner_comp_find_maxk(kim.array, thresh, kx, ky),
        max_maxk,
    )<|MERGE_RESOLUTION|>--- conflicted
+++ resolved
@@ -672,37 +672,6 @@
         return self._xim.calculate_fft()
 
     @lazy_property
-<<<<<<< HEAD
-=======
-    def _pos_neg_fluxes(self):
-        # record pos and neg fluxes now too
-        # see code here: https://github.com/GalSim-developers/GalSim/blob/releases/2.5/src/SBInterpolatedImage.cpp#L1225
-        pflux = jnp.sum(jnp.where(self._pad_image.array > 0, self._pad_image.array, 0))
-        nflux = jnp.abs(
-            jnp.sum(jnp.where(self._pad_image.array < 0, self._pad_image.array, 0))
-        )
-        pint = self._x_interpolant.positive_flux
-        nint = self._x_interpolant.negative_flux
-        pint2d = pint * pint + nint * nint
-        nint2d = 2 * pint * nint
-        return [
-            pint2d * pflux + nint2d * nflux,
-            pint2d * nflux + nint2d * pflux,
-        ]
-
-    @property
-    def _positive_flux(self):
-        return self._pos_neg_fluxes[0]
-
-    @property
-    def _negative_flux(self):
-        return self._pos_neg_fluxes[1]
-
-    def _flux_per_photon(self):
-        return self._calculate_flux_per_photon()
-
-    @lazy_property
->>>>>>> 7e8cbc1c
     def _maxk(self):
         if self._jax_aux_data["_force_maxk"]:
             _, minor = compute_major_minor_from_jacobian(self._jac_arr.reshape((2, 2)))
