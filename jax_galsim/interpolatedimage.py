--- conflicted
+++ resolved
@@ -1009,16 +1009,11 @@
     yp = yi + ymin
     ny = zp.shape[0]
 
-<<<<<<< HEAD
-    wx, xind = _interp_weight_1d_xval(
-        jnp.arange(-interp.xrange, interp.xrange + 1),
-=======
     irange = interp.ixrange // 2
     iinds = jnp.arange(-irange, irange + 1)
 
     wx, xind = _interp_weight_1d_xval(
         iinds,
->>>>>>> b6cbbcdd
         xi,
         xp,
         x,
@@ -1027,11 +1022,7 @@
     )
 
     wy, yind = _interp_weight_1d_xval(
-<<<<<<< HEAD
-        jnp.arange(-interp.xrange, interp.xrange + 1),
-=======
         iinds,
->>>>>>> b6cbbcdd
         yi,
         yp,
         y,
@@ -1125,16 +1116,11 @@
     kyp = kyi + kymin
     nky = zp.shape[0]
 
-<<<<<<< HEAD
-    wkx, kxind = _interp_weight_1d_kval(
-        jnp.arange(-interp.xrange, interp.xrange + 1),
-=======
     irange = interp.ixrange // 2
     iinds = jnp.arange(-irange, irange + 1)
 
     wkx, kxind = _interp_weight_1d_kval(
         iinds,
->>>>>>> b6cbbcdd
         kxi,
         kxp,
         kx,
@@ -1143,11 +1129,7 @@
     )
 
     wky, kyind = _interp_weight_1d_kval(
-<<<<<<< HEAD
-        jnp.arange(-interp.xrange, interp.xrange + 1),
-=======
         iinds,
->>>>>>> b6cbbcdd
         kyi,
         kyp,
         ky,
