from functools import partial

import galsim as _galsim
import jax
import jax.numpy as jnp
import numpy as np
from jax._src.numpy.util import _wraps

import jax_galsim.photon_array as pa
from jax_galsim.core.draw import NPhotonsData, get_n_photons
from jax_galsim.core.utils import is_equal_with_arrays
from jax_galsim.errors import (
    GalSimError,
    GalSimIncompatibleValuesError,
    GalSimNotImplementedError,
    GalSimValueError,
    galsim_warn,
)
from jax_galsim.gsparams import GSParams
from jax_galsim.photon_array import PhotonArray
from jax_galsim.position import Position, PositionD, PositionI
from jax_galsim.random import BaseDeviate
from jax_galsim.sensor import Sensor
from jax_galsim.utilities import parse_pos_args


@_wraps(_galsim.GSObject)
class GSObject:
    def __init__(self, *, gsparams=None, **params):
        self._params = params  # Dictionary containing all traced parameters
        self._gsparams = GSParams.check(gsparams)  # Non-traced static parameters
        self._workspace = {}  # used by lazy_property

    def __getstate__(self):
        d = self.__dict__.copy()
        d["had_workspace"] = "_workspace" in d
        d.pop("_workspace", None)
        return d

    def __setstate__(self, d):
        if d.pop("had_workspace", False):
            d["_workspace"] = {}
        self.__dict__ = d

    @property
    def flux(self):
        """The flux of the profile."""
        return self._flux

    @property
    def _flux(self):
        """By default, the flux is contained in the parameters dictionay."""
        return self._params["flux"]

    @property
    def gsparams(self):
        """A `GSParams` object that sets various parameters relevant for speed/accuracy trade-offs."""
        return self._gsparams

    @property
    def params(self):
        """A Dictionary object containing all parameters of the internal represention of this object."""
        return self._params

    @property
    def maxk(self):
        """The value of k beyond which aliasing can be neglected."""
        return self._maxk

    @property
    def stepk(self):
        """The sampling in k space necessary to avoid folding of image in x space."""
        return self._stepk

    @property
    def nyquist_scale(self):
        """The pixel spacing that does not alias maxk."""
        return jnp.pi / self.maxk

    @property
    def has_hard_edges(self):
        """Whether there are any hard edges in the profile, which would require very small k
        spacing when working in the Fourier domain.
        """
        return self._has_hard_edges

    @property
    def is_axisymmetric(self):
        """Whether the profile is axially symmetric; affects efficiency of evaluation."""
        return self._is_axisymmetric

    @property
    def is_analytic_x(self):
        """Whether the real-space values can be determined immediately at any position without
        requiring a Discrete Fourier Transform.
        """
        return self._is_analytic_x

    @property
    def is_analytic_k(self):
        """Whether the k-space values can be determined immediately at any position without
        requiring a Discrete Fourier Transform.
        """
        return self._is_analytic_k

    @property
    def centroid(self):
        """The (x, y) centroid of an object as a `PositionD`."""
        return self._centroid

    @property
    def _centroid(self):
        # Most profiles are centered at 0,0, so make this the default.
        return PositionD(0, 0)

    @property
    @_wraps(_galsim.GSObject.positive_flux)
    def positive_flux(self):
        return self._positive_flux

    @property
    @_wraps(_galsim.GSObject.negative_flux)
    def negative_flux(self):
        return self._negative_flux

    @property
    def _positive_flux(self):
        return self.flux + self._negative_flux

    @property
    def _negative_flux(self):
        return 0.0

    @property
    def _flux_per_photon(self):
        # The usual case.
        return 1.0

    def _calculate_flux_per_photon(self):
        # If negative_flux is overriden, then _flux_per_photon should be overridden as well
        # to return this calculation.
        posflux = self.positive_flux
        negflux = self.negative_flux
        eta = negflux / (posflux + negflux)
        return 1.0 - 2.0 * eta

    @property
    @_wraps(_galsim.GSObject.max_sb)
    def max_sb(self):
        return self._max_sb

    @property
    def _max_sb(self):
        # The way this is used, overestimates are conservative.
        # So the default value of 1.e500 will skip the optimization involving the maximum sb.
        return 1.0e500

    def __add__(self, other):
        """Add two GSObjects.

        Equivalent to Add(self, other)
        """
        from jax_galsim.sum import Sum

        return Sum([self, other])

    # op- is unusual, but allowed.  It subtracts off one profile from another.
    def __sub__(self, other):
        """Subtract two GSObjects.

        Equivalent to Add(self, -1 * other)
        """
        from .sum import Add

        return Add([self, (-1.0 * other)])

    # Make op* work to adjust the flux of an object
    def __mul__(self, other):
        """Scale the flux of the object by the given factor.

        obj * flux_ratio is equivalent to obj.withScaledFlux(flux_ratio)

        It creates a new object that has the same profile as the original, but with the
        surface brightness at every location scaled by the given amount.

        You can also multiply by an `SED`, which will create a `ChromaticObject` where the `SED`
        acts like a wavelength-dependent ``flux_ratio``.
        """
        return self.withScaledFlux(other)

    def __rmul__(self, other):
        """Equivalent to obj * other.  See `__mul__` for details."""
        return self.__mul__(other)

    # Likewise for op/
    def __div__(self, other):
        """Equivalent to obj * (1/other).  See `__mul__` for details."""
        return self * (1.0 / other)

    __truediv__ = __div__

    def __neg__(self):
        return -1.0 * self

    def __eq__(self, other):
        return (self is other) or (
            (type(other) is self.__class__)
            and is_equal_with_arrays(self.tree_flatten(), other.tree_flatten())
        )

    @_wraps(_galsim.GSObject.xValue)
    def xValue(self, *args, **kwargs):
        pos = parse_pos_args(args, kwargs, "x", "y")
        return self._xValue(pos)

    def _xValue(self, pos):
        """Equivalent to `xValue`, but ``pos`` must be a PositionD.

        Parameters:
            pos: The position at which you want the surface brightness of the object.

        Returns:
            the surface brightness at that position.
        """
        raise NotImplementedError(
            "%s does not implement xValue" % self.__class__.__name__
        )

    @_wraps(_galsim.GSObject.kValue)
    def kValue(self, *args, **kwargs):
        kpos = parse_pos_args(args, kwargs, "kx", "ky")
        return self._kValue(kpos)

    def _kValue(self, kpos):
        """Equivalent to `kValue`, but ``kpos`` must be a `galsim.PositionD` instance."""
        raise NotImplementedError(
            "%s does not implement kValue" % self.__class__.__name__
        )

    @_wraps(_galsim.GSObject.withGSParams)
    def withGSParams(self, gsparams=None, **kwargs):
        if gsparams == self.gsparams:
            return self
        # Checking gsparams
        gsparams = GSParams.check(gsparams, self.gsparams, **kwargs)
        # Flattening the representation to instantiate a clean new object
        children, aux_data = self.tree_flatten()
        aux_data["gsparams"] = gsparams
        return self.tree_unflatten(aux_data, children)

    @_wraps(_galsim.GSObject.withFlux)
    def withFlux(self, flux):
        return self.withScaledFlux(flux / self.flux)

    @_wraps(_galsim.GSObject.withScaledFlux)
    def withScaledFlux(self, flux_ratio):
        from jax_galsim.transform import Transform

        return Transform(self, flux_ratio=flux_ratio)

    @_wraps(_galsim.GSObject.expand)
    def expand(self, scale):
        from jax_galsim.transform import Transform

        return Transform(self, jac=[scale, 0.0, 0.0, scale])

    @_wraps(_galsim.GSObject.dilate)
    def dilate(self, scale):
        from jax_galsim.transform import Transform

        # equivalent to self.expand(scale) * (1./scale**2)
        return Transform(self, jac=[scale, 0.0, 0.0, scale], flux_ratio=scale**-2)

    @_wraps(_galsim.GSObject.magnify)
    def magnify(self, mu):
        return self.expand(jnp.sqrt(mu))

    @_wraps(_galsim.GSObject.shear)
    def shear(self, *args, **kwargs):
        from jax_galsim.shear import Shear
        from jax_galsim.transform import Transform

        if len(args) == 1:
            shear = args[0]
        if len(args) == 1:
            if kwargs:
                raise TypeError(
                    "Error, gave both unnamed and named arguments to GSObject.shear!"
                )
            if not isinstance(args[0], Shear):
                raise TypeError(
                    "Error, unnamed argument to GSObject.shear is not a Shear!"
                )
            shear = args[0]
        elif len(args) > 1:
            raise TypeError("Error, too many unnamed arguments to GSObject.shear!")
        elif len(kwargs) == 0:
            raise TypeError("Error, shear argument is required")
        else:
            shear = Shear(**kwargs)
        return Transform(self, shear.getMatrix())

    def _shear(self, shear):
        """Equivalent to `GSObject.shear`, but without the overhead of sanity checks or other
        ways to input the ``shear`` value.

        Also, it won't propagate any noise attribute.

        Parameters:
            shear:      The `Shear` to be applied.

        Returns:
            the sheared object.
        """
        from jax_galsim.transform import Transform

        return Transform(self, shear.getMatrix())

    def lens(self, g1, g2, mu):
        """Create a version of the current object with both a lensing shear and magnification
        applied to it.

        This `GSObject` method applies a lensing (reduced) shear and magnification.  The shear must
        be specified using the g1, g2 definition of shear (see `Shear` for more details).
        This is the same definition as the outputs of the PowerSpectrum and NFWHalo classes, which
        compute shears according to some lensing power spectrum or lensing by an NFW dark matter
        halo.  The magnification determines the rescaling factor for the object area and flux,
        preserving surface brightness.

        Parameters:
            g1:         First component of lensing (reduced) shear to apply to the object.
            g2:         Second component of lensing (reduced) shear to apply to the object.
            mu:         Lensing magnification to apply to the object.  This is the factor by which
                        the solid angle subtended by the object is magnified, preserving surface
                        brightness.

        Returns:
            the lensed object.
        """
        from jax_galsim.shear import Shear
        from jax_galsim.transform import Transform

        shear = Shear(g1=g1, g2=g2)
        return Transform(self, shear.getMatrix() * jnp.sqrt(mu))

    def _lens(self, g1, g2, mu):
        """Equivalent to `GSObject.lens`, but without the overhead of some of the sanity checks.

        Also, it won't propagate any noise attribute.

        Parameters:
            g1:         First component of lensing (reduced) shear to apply to the object.
            g2:         Second component of lensing (reduced) shear to apply to the object.
            mu:         Lensing magnification to apply to the object.  This is the factor by which
                        the solid angle subtended by the object is magnified, preserving surface
                        brightness.

        Returns:
            the lensed object.
        """
        from .shear import _Shear
        from .transform import Transform

        shear = _Shear(g1 + 1j * g2)
        return Transform(self, shear.getMatrix() * jnp.sqrt(mu))

    def rotate(self, theta):
        """Rotate this object by an `Angle` ``theta``.

        Parameters:
            theta:      Rotation angle (`Angle` object, positive means anticlockwise).

        Returns:
            the rotated object.

        Note: Not differentiable with respect to theta (yet).
        """
        from jax_galsim.transform import Transform

        from .angle import Angle

        if not isinstance(theta, Angle):
            raise TypeError("Input theta should be an Angle")
        s, c = theta.sincos()
        return Transform(self, jac=[c, -s, s, c])

    @_wraps(_galsim.GSObject.transform)
    def transform(self, dudx, dudy, dvdx, dvdy):
        from jax_galsim.transform import Transform

        return Transform(self, jac=[dudx, dudy, dvdx, dvdy])

    @_wraps(_galsim.GSObject.shift)
    def shift(self, *args, **kwargs):
        from jax_galsim.transform import Transform

        offset = parse_pos_args(args, kwargs, "dx", "dy")
        return Transform(self, offset=offset)

    def _shift(self, dx, dy):
        """Equivalent to `shift`, but without the overhead of sanity checks or option
        to give the shift as a PositionD.

        Also, it won't propagate any noise attribute.

        Parameters:
            dx:         The x-component of the shift to apply
            dy:         The y-component of the shift to apply

        Returns:
            the shifted object.
        """
        from jax_galsim.transform import Transform

        new_obj = Transform(self, offset=(dx, dy))
        return new_obj

    # Make sure the image is defined with the right size and wcs for drawImage()
    def _setup_image(
        self, image, nx, ny, bounds, add_to_image, dtype, center, odd=False
    ):
        from jax_galsim.bounds import BoundsI
        from jax_galsim.image import Image

        # If image is given, check validity of nx,ny,bounds:
        if image is not None:
            if bounds is not None:
                raise _galsim.GalSimIncompatibleValuesError(
                    "Cannot provide bounds if image is provided",
                    bounds=bounds,
                    image=image,
                )
            if nx is not None or ny is not None:
                raise _galsim.GalSimIncompatibleValuesError(
                    "Cannot provide nx,ny if image is provided",
                    nx=nx,
                    ny=ny,
                    image=image,
                )
            if dtype is not None and image.array.dtype != dtype:
                raise _galsim.GalSimIncompatibleValuesError(
                    "Cannot specify dtype != image.array.dtype if image is provided",
                    dtype=dtype,
                    image=image,
                )

            # Resize the given image if necessary
            if not image.bounds.isDefined(_static=True):
                # Can't add to image if need to resize
                if add_to_image:
                    raise _galsim.GalSimIncompatibleValuesError(
                        "Cannot add_to_image if image bounds are not defined",
                        add_to_image=add_to_image,
                        image=image,
                    )
                N = self.getGoodImageSize(1.0)
                if odd:
                    N += 1
                bounds = BoundsI(1, N, 1, N)
                image.resize(bounds)
            # Else use the given image as is

        # Otherwise, make a new image
        else:
            # Can't add to image if none is provided.
            if add_to_image:
                raise _galsim.GalSimIncompatibleValuesError(
                    "Cannot add_to_image if image is None",
                    add_to_image=add_to_image,
                    image=image,
                )
            # Use bounds or nx,ny if provided
            if bounds is not None:
                if nx is not None or ny is not None:
                    raise _galsim.GalSimIncompatibleValuesError(
                        "Cannot set both bounds and (nx, ny)",
                        nx=nx,
                        ny=ny,
                        bounds=bounds,
                    )
                if not bounds.isDefined(_static=True):
                    raise _galsim.GalSimValueError(
                        "Cannot use undefined bounds", bounds
                    )
                image = Image(bounds=bounds, dtype=dtype)
            elif nx is not None or ny is not None:
                if nx is None or ny is None:
                    raise _galsim.GalSimIncompatibleValuesError(
                        "Must set either both or neither of nx, ny", nx=nx, ny=ny
                    )
                image = Image(nx, ny, dtype=dtype)
                if center is not None:
                    image.shift(
                        PositionI(
                            jnp.floor(center.x + 0.5 - image.true_center.x),
                            jnp.floor(center.y + 0.5 - image.true_center.y),
                        )
                    )
            else:
                N = self.getGoodImageSize(1.0)
                if odd:
                    N += 1
                image = Image(N, N, dtype=dtype)
                if center is not None:
                    image.setCenter(PositionI(jnp.ceil(center.x), jnp.ceil(center.y)))

        return image

    def _local_wcs(self, wcs, image, offset, center, use_true_center, new_bounds):
        # Get the local WCS at the location of the object.

        if wcs.isUniform():
            return wcs.local()
        elif image is None:
            bounds = new_bounds
        else:
            bounds = image.bounds
        if not bounds.isDefined(_static=True):
            raise _galsim.GalSimIncompatibleValuesError(
                "Cannot provide non-local wcs with automatically sized image",
                wcs=wcs,
                image=image,
                bounds=new_bounds,
            )
        elif center is not None:
            obj_cen = center
        elif use_true_center:
            obj_cen = bounds.true_center
        else:
            obj_cen = bounds.center
            # Convert from PositionI to PositionD
            obj_cen = PositionD(obj_cen.x, obj_cen.y)
        # _parse_offset has already turned offset=None into PositionD(0,0), so it is safe to add.
        obj_cen += offset
        return wcs.local(image_pos=obj_cen)

    def _parse_offset(self, offset):
        if offset is None:
            return PositionD(0, 0)
        elif isinstance(offset, Position):
            return PositionD(offset.x, offset.y)
        else:
            # Let python raise the appropriate exception if this isn't valid.
            return PositionD(offset[0], offset[1])

    def _parse_center(self, center):
        # Almost the same as _parse_offset, except we leave it as None in that case.
        if center is None:
            return None
        elif isinstance(center, Position):
            return PositionD(center.x, center.y)
        else:
            # Let python raise the appropriate exception if this isn't valid.
            return PositionD(center[0], center[1])

    def _get_new_bounds(self, image, nx, ny, bounds, center):
        from jax_galsim.bounds import BoundsI

        if image is not None and image.bounds.isDefined(_static=True):
            return image.bounds
        elif nx is not None and ny is not None:
            b = BoundsI(1, nx, 1, ny)
            if center is not None:
                b = b.shift(
                    PositionI(
                        jnp.floor(center.x + 0.5) - b.center.x,
                        jnp.floor(center.y + 0.5) - b.center.y,
                    )
                )
            return b
        elif bounds is not None and bounds.isDefined(_static=True):
            return bounds
        else:
            return BoundsI()

    def _adjust_offset(self, new_bounds, offset, center, use_true_center):
        # Note: this assumes self is in terms of image coordinates.
        if center is not None:
            if new_bounds.isDefined(_static=True):
                offset += center - new_bounds.center
            else:
                # Then will be created as even sized image.
                offset += PositionD(
                    center.x - jnp.ceil(center.x), center.y - jnp.ceil(center.y)
                )
        elif use_true_center:
            # For even-sized images, the SBProfile draw function centers the result in the
            # pixel just up and right of the real center.  So shift it back to make sure it really
            # draws in the center.
            # Also, remember that numpy's shape is ordered as [y,x]
            dx = offset.x
            dy = offset.y
            shape = new_bounds.numpyShape(_static=True)
            dx -= 0.5 * ((shape[1] + 1) % 2)
            dy -= 0.5 * ((shape[0] + 1) % 2)

            # if shape[1] % 2 == 0: dx -= 0.5
            # if shape[0] % 2 == 0: dy -= 0.5
            offset = PositionD(dx, dy)
        return offset

    def _determine_wcs(self, scale, wcs, image, default_wcs=None):
        from jax_galsim.wcs import BaseWCS, PixelScale

        # Determine the correct wcs given the input scale, wcs and image.
        if wcs is not None:
            if scale is not None:
                raise _galsim.GalSimIncompatibleValuesError(
                    "Cannot provide both wcs and scale", wcs=wcs, scale=scale
                )
            if not isinstance(wcs, BaseWCS):
                raise TypeError("wcs must be a BaseWCS instance")
            if image is not None:
                image.wcs = None
        elif scale is not None:
            wcs = PixelScale(scale)
            if image is not None:
                image.wcs = None
        elif image is not None and image.wcs is not None:
            wcs = image.wcs

        # If the input scale <= 0, or wcs is still None at this point, then use the Nyquist scale:
        if wcs is None:
            if default_wcs is None:
                wcs = PixelScale(self.nyquist_scale)
            else:
                wcs = default_wcs

        if wcs.isPixelScale() and wcs.isLocal():
            wcs = jax.lax.cond(
                wcs.scale <= 0,
                lambda wcs, nqs: PixelScale(jnp.float_(nqs))
                if default_wcs is None
                else default_wcs,
                lambda wcs, nqs: PixelScale(jnp.float_(wcs.scale)),
                wcs,
                self.nyquist_scale,
            )

        return wcs

    @_wraps(
        _galsim.GSObject.drawImage,
        lax_description="""\
The JAX-GalSim version of `drawImage` does not

 - do extensive (any?) checking of the input settings.
 - does not support the deprecated `surface_ops` argument
""",
    )
    def drawImage(
        self,
        image=None,
        nx=None,
        ny=None,
        bounds=None,
        scale=None,
        wcs=None,
        dtype=None,
        method="auto",
        area=1.0,
        exptime=1.0,
        gain=1.0,
        add_to_image=False,
        center=None,
        use_true_center=True,
        offset=None,
        n_photons=None,
        rng=None,
        max_extra_noise=0.0,
        poisson_flux=None,
        sensor=None,
        photon_ops=(),
        n_subsample=3,
        maxN=None,
        save_photons=False,
        bandpass=None,
        setup_only=False,
    ):
        from jax_galsim.box import Pixel
        from jax_galsim.convolve import Convolution, Convolve
        from jax_galsim.image import Image
        from jax_galsim.wcs import PixelScale

        if image is not None and not isinstance(image, Image):
            raise TypeError("image is not an Image instance", image)

        if method == "phot" and save_photons and maxN is not None:
            raise GalSimIncompatibleValuesError(
                "Setting maxN is incompatible with save_photons=True"
            )

<<<<<<< HEAD
=======
        if method not in ("auto", "fft", "real_space", "phot", "no_pixel", "sb"):
            raise GalSimValueError(
                "Invalid method name",
                method,
                ("auto", "fft", "real_space", "phot", "no_pixel", "sb"),
            )

>>>>>>> fd00e94f
        # Check that the user isn't convolving by a Pixel already.  This is almost always an error.
        if method == "auto" and isinstance(self, Convolution):
            if any([isinstance(obj, Pixel) for obj in self.obj_list]):
                galsim_warn(
                    "You called drawImage with ``method='auto'`` "
                    "for an object that includes convolution by a Pixel.  "
                    "This is probably an error.  Normally, you should let GalSim "
                    "handle the Pixel convolution for you.  If you want to handle the Pixel "
                    "convolution yourself, you can use method=no_pixel.  Or if you really meant "
                    "for your profile to include the Pixel and also have GalSim convolve by "
                    "an _additional_ Pixel, you can suppress this warning by using method=fft."
                )

<<<<<<< HEAD
=======
        if method != "phot":
            if n_photons is not None:
                raise GalSimIncompatibleValuesError(
                    "n_photons is only relevant for method='phot'",
                    method=method,
                    sensor=sensor,
                    n_photons=n_photons,
                )
            if poisson_flux is not None:
                raise GalSimIncompatibleValuesError(
                    "poisson_flux is only relevant for method='phot'",
                    method=method,
                    sensor=sensor,
                    poisson_flux=poisson_flux,
                )

        if method != "phot" and sensor is None:
            if rng is not None:
                raise GalSimIncompatibleValuesError(
                    "rng is only relevant for method='phot' or when using a sensor",
                    method=method,
                    sensor=sensor,
                    rng=rng,
                )
            if maxN is not None:
                raise GalSimIncompatibleValuesError(
                    "maxN is only relevant for method='phot' or when using a sensor",
                    method=method,
                    sensor=sensor,
                    maxN=maxN,
                )
            if save_photons:
                raise GalSimIncompatibleValuesError(
                    "save_photons is only valid for method='phot' or when using a sensor",
                    method=method,
                    sensor=sensor,
                    save_photons=save_photons,
                )

>>>>>>> fd00e94f
        # Figure out what wcs we are going to use.
        wcs = self._determine_wcs(scale, wcs, image)

        # Make sure offset and center are PositionD, converting from other formats (tuple, array,..)
        # Note: If None, offset is converted to PositionD(0,0), but center will remain None.
        offset = self._parse_offset(offset)
        center = self._parse_center(center)

        # Determine the bounds of the new image for use below (if it can be known yet)
        new_bounds = self._get_new_bounds(image, nx, ny, bounds, center)

        # Get the local WCS, accounting for the offset correctly.
        local_wcs = self._local_wcs(
            wcs, image, offset, center, use_true_center, new_bounds
        )

        # Account for area and exptime.
        flux_scale = area * exptime
        # For surface brightness normalization, also scale by the pixel area.
        if method == "sb":
            flux_scale /= local_wcs.pixelArea()
        # Only do the gain here if not photon shooting, since need the number of photons to
        # reflect that actual photons, not ADU.
<<<<<<< HEAD
        if method != "phot" and sensor is None and gain != 1:
=======
        if method != "phot" and sensor is None:
>>>>>>> fd00e94f
            flux_scale /= gain

        # Determine the offset, and possibly fix the centering for even-sized images
        offset = self._adjust_offset(new_bounds, offset, center, use_true_center)

        # Convert the profile in world coordinates to the profile in image coordinates:
        prof = local_wcs.profileToImage(self, flux_ratio=flux_scale, offset=offset)

        local_wcs = local_wcs.shiftOrigin(offset)

        # If necessary, convolve by the pixel
        if method in ("auto", "fft", "real_space"):
            if method == "auto":
                real_space = None
            elif method == "fft":
                real_space = False
            else:
                real_space = True
            prof = Convolve(
                prof,
                Pixel(scale=1.0, gsparams=self.gsparams),
                real_space=real_space,
                gsparams=self.gsparams,
            )

        # Make sure image is setup correctly
        image = prof._setup_image(image, nx, ny, bounds, add_to_image, dtype, center)
        image_in = (
            image  # For compatibility with normal galsim, we update image_in below.
        )
        image.wcs = wcs

        if setup_only:
            image.added_flux = 0.0
            return image

        # Making a view of the image lets us change the center without messing up the original.
        original_center = image.center
        wcs = image.wcs
        image.setCenter(0, 0)
        image.wcs = PixelScale(1.0)

        if method == "phot":
            added_photons, photons = prof.drawPhot(
                image,
                gain,
                add_to_image,
                n_photons,
                rng,
                max_extra_noise,
                poisson_flux,
                sensor,
                photon_ops,
                maxN,
                original_center,
                local_wcs,
            )
        else:
<<<<<<< HEAD
            if sensor is not None:
                raise NotImplementedError(
                    "Sensor not yet implemented in drawImage for method != 'phot'."
=======
            if sensor is not None or photon_ops:
                raise NotImplementedError(
                    "Sensor/photon_ops not yet implemented in drawImage for method != 'phot'."
>>>>>>> fd00e94f
                )

            if prof.is_analytic_x:
                added_photons = prof.drawReal(image, add_to_image)
            else:
                added_photons = prof.drawFFT(image, add_to_image)

        image.added_flux = added_photons / flux_scale
        # Restore the original center and wcs
        image.shift(original_center)
        image.wcs = wcs
        if save_photons:
            image.photons = photons

        # Update image_in to satisfy GalSim API
        image_in._array = image._array
        image_in.added_flux = image.added_flux
        image_in._bounds = image._bounds
        image_in.wcs = image.wcs
        image_in._dtype = image._dtype
        if save_photons:
            image_in.photons = photons

        return image

    @_wraps(_galsim.GSObject.drawReal)
    def drawReal(self, image, add_to_image=False):
        if image.wcs is None or not image.wcs.isPixelScale():
            raise _galsim.GalSimValueError(
                "drawReal requires an image with a PixelScale wcs", image
            )
        im1 = self._drawReal(image)
        temp = im1.subImage(image.bounds)
        if add_to_image:
            image._array = image._array + temp._array
        else:
            image._array = temp._array

        return temp.array.sum(dtype=float)

    def _drawReal(self, image, jac=None, offset=(0.0, 0.0), flux_scaling=1.0):
        """A version of `drawReal` without the sanity checks or some options.

        This is nearly equivalent to the regular ``drawReal(image, add_to_image=False)``, but
        the image's dtype must be either float32 or float64, and it must have a c_contiguous array
        (``image.iscontiguous`` must be True).
        """
        raise NotImplementedError(
            "%s does not implement drawReal" % self.__class__.__name__
        )

    @_wraps(_galsim.GSObject.getGoodImageSize)
    def getGoodImageSize(self, pixel_scale):
        # Start with a good size from stepk and the pixel scale
        Nd = 2.0 * jnp.pi / (pixel_scale * self.stepk)

        # Make it an integer
        # (Some slop to keep from getting extra pixels due to roundoff errors in calculations.)
        N = jnp.ceil(Nd * (1.0 - 1.0e-12)).astype(int)

        # Round up to an even value
        N = 2 * ((N + 1) // 2)
        return N

    @_wraps(_galsim.GSObject.drawFFT_makeKImage)
    def drawFFT_makeKImage(self, image):
        from jax_galsim.bounds import BoundsI
        from jax_galsim.image import ImageCD, ImageCF

        # Before any computations, let's check if we actually have a choice based on the gsparams.
        if self.gsparams.maximum_fft_size == self.gsparams.minimum_fft_size:
            with jax.ensure_compile_time_eval():
                Nk = self.gsparams.maximum_fft_size
                N = Nk
            dk = 2.0 * np.pi / (N * image.scale)
        else:
            # Start with what this profile thinks a good size would be given the image's pixel scale.
            N = self.getGoodImageSize(image.scale)

            # We must make something big enough to cover the target image size:
            image_N = jnp.max(
                jnp.array(
                    [
                        jnp.max(jnp.abs(jnp.array(image.bounds._getinitargs()))) * 2,
                        jnp.max(jnp.array(image.bounds.numpyShape(_static=True))),
                    ]
                )
            )
            N = jnp.max(jnp.array([N, image_N]))

            # Round up to a good size for making FFTs:
            N = image.good_fft_size(N)

            # Make sure we hit the minimum size specified in the gsparams.
            N = max(N, self.gsparams.minimum_fft_size)

            dk = 2.0 * jnp.pi / (N * image.scale)

            maxk = self.maxk
            if N * dk / 2 > maxk:
                Nk = N
            else:
                # There will be aliasing.  Make a larger image and then wrap it.
                Nk = int(jnp.ceil(maxk / dk)) * 2

            if Nk > self.gsparams.maximum_fft_size:
                raise _galsim.GalSimFFTSizeError(
                    "drawFFT requires an FFT that is too large.", Nk
                )

        bounds = BoundsI(0, Nk // 2, -Nk // 2, Nk // 2)
        if image.dtype in (np.complex128, np.float64, np.int32, np.uint32):
            kimage = ImageCD(bounds=bounds, scale=dk)
        else:
            kimage = ImageCF(bounds=bounds, scale=dk)
        return kimage, N

    def drawFFT_finish(self, image, kimage, wrap_size, add_to_image):
        """
        This is a helper routine for drawFFT that finishes the calculation, based on the
        drawn k-space image.

        It applies the Fourier transform to ``kimage`` and adds the result to ``image``.

        Parameters:
            image:          The `Image` onto which to place the flux.
            kimage:         The k-space `Image` where the object was drawn.
            wrap_size:      The size of the region to wrap kimage, which must be either the same
                            size as kimage or smaller.
            add_to_image:   Whether to add flux to the existing image rather than clear out
                            anything in the image before drawing.

        Returns:
            The total flux drawn inside the image bounds.
        """
        from jax_galsim.bounds import BoundsI
        from jax_galsim.image import Image

        # Wrap the full image to the size we want for the FT.
        # Even if N == Nk, this is useful to make this portion properly Hermitian in the
        # N/2 column and N/2 row.
        bwrap = BoundsI(0, wrap_size // 2, -wrap_size // 2, wrap_size // 2 - 1)
        kimage_wrap = kimage._wrap(bwrap, True, False)

        # Perform the fourier transform.
        breal = BoundsI(
            -wrap_size // 2, wrap_size // 2 - 1, -wrap_size // 2, wrap_size // 2 - 1
        )
        kimg_shift = jnp.fft.ifftshift(kimage_wrap.array, axes=(-2,))
        real_image_arr = jnp.fft.fftshift(
            jnp.fft.irfft2(kimg_shift, breal.numpyShape(_static=True))
        )
        real_image = Image(
            bounds=breal, array=real_image_arr, dtype=image.dtype, wcs=image.wcs
        )
        # Add (a portion of) this to the original image.
        temp = real_image.subImage(image.bounds)
        if add_to_image:
            image._array = image._array + temp._array
        else:
            image._array = temp._array

        return temp.array.sum(dtype=float)

    def drawFFT(self, image, add_to_image=False):
        """
        Draw this profile into an `Image` by computing the k-space image and performing an FFT.

        This is usually called from the `drawImage` function, rather than called directly by the
        user.  In particular, the input image must be already set up with defined bounds.  The
        profile will be drawn centered on whatever pixel corresponds to (0,0) with the given
        bounds, not the image center (unlike `drawImage`).  The image also must have a `PixelScale`
        wcs.  The profile being drawn should have already been converted to image coordinates via::

            >>> image_profile = original_wcs.toImage(original_profile)

        Note that the `Image` produced by drawFFT represents the profile sampled at the center
        of each pixel and then multiplied by the pixel area.  That is, the profile is NOT
        integrated over the area of the pixel.  This is equivalent to method='no_pixel' in
        `drawImage`.  If you want to render a profile integrated over the pixel, you can convolve
        with a `Pixel` first and draw that.

        Parameters:
            image:          The `Image` onto which to place the flux. [required]
            add_to_image:   Whether to add flux to the existing image rather than clear out
                            anything in the image before drawing. [default: False]

        Returns:
            The total flux drawn inside the image bounds.
        """
        if image.wcs is None or not image.wcs.isPixelScale():
            raise _galsim.GalSimValueError(
                "drawFFT requires an image with a PixelScale wcs", image
            )

        kimage, wrap_size = self.drawFFT_makeKImage(image)
        kimage = self._drawKImage(kimage)
        return self.drawFFT_finish(image, kimage, wrap_size, add_to_image)

    @_wraps(_galsim.GSObject.drawKImage)
    def drawKImage(
        self,
        image=None,
        nx=None,
        ny=None,
        bounds=None,
        scale=None,
        add_to_image=False,
        recenter=True,
        bandpass=None,
        setup_only=False,
    ):
        from jax_galsim.image import Image
        from jax_galsim.wcs import PixelScale

        # Make sure provided image is complex
        if image is not None:
            if not isinstance(image, Image):
                raise TypeError("Provided image must be galsim.Image", image)

            if not image.iscomplex:
                raise _galsim.GalSimValueError("Provided image must be complex", image)

        # Possibly get the scale from image.
        if image is not None and scale is None:
            # Grab the scale to use from the image.
            # This will raise a TypeError if image.wcs is not a PixelScale
            scale = image.scale

        # The input scale (via scale or image.scale) is really a dk value, so call it that for
        # clarity here, since we also need the real-space pixel scale, which we will call dx.
        if scale is None or scale <= 0:
            dk = self.stepk
        else:
            dk = scale
        if image is not None and image.bounds.isDefined(_static=True):
            dx = np.pi / (max(image.array.shape) // 2 * dk)
        elif scale is None or scale <= 0:
            dx = self.nyquist_scale
        else:
            # Then dk = scale, which implies that we need to have dx smaller than nyquist_scale
            # by a factor of (dk/stepk)
            dx = self.nyquist_scale * dk / self.stepk

        # If the profile needs to be constructed from scratch, the _setup_image function will
        # do that, but only if the profile is in image coordinates for the real space image.
        # So make that profile.
        if image is None or not image.bounds.isDefined(_static=True):
            real_prof = PixelScale(dx).profileToImage(self)
            dtype = np.complex128 if image is None else image.dtype
            image = real_prof._setup_image(
                image, nx, ny, bounds, add_to_image, dtype, center=None, odd=True
            )
        else:
            # Do some checks that setup_image would have done for us
            if bounds is not None:
                raise _galsim.GalSimIncompatibleValuesError(
                    "Cannot provide bounds if image is provided",
                    bounds=bounds,
                    image=image,
                )
            if nx is not None or ny is not None:
                raise _galsim.GalSimIncompatibleValuesError(
                    "Cannot provide nx,ny if image is provided",
                    nx=nx,
                    ny=ny,
                    image=image,
                )

        # Can't both recenter a provided image and add to it.
        if recenter and image.center != PositionI(0, 0) and add_to_image:
            raise _galsim.GalSimIncompatibleValuesError(
                "Cannot use add_to_image=True unless image is centered at (0,0) or recenter=False",
                recenter=recenter,
                image=image,
                add_to_image=add_to_image,
            )

        # Set the center to 0,0 if appropriate
        if recenter:
            image._shift(-image.center)

        # Set the wcs of the images to use the dk scale size
        image.scale = dk

        if setup_only:
            return image

        # For GalSim compatibility, we will attempt to update the input image
        image_in = image
        im2 = Image(bounds=image.bounds, dtype=image.dtype, scale=image.scale)
        im2 = self._drawKImage(im2)

        if not add_to_image:
            image._array = im2._array
        else:
            image._array = im2._array + image._array

        image_in._array = image._array
        image_in._bounds = image._bounds
        image_in.wcs = image.wcs
        image_in._dtype = image._dtype

        return image

    @_wraps(_galsim.GSObject._drawKImage)
    def _drawKImage(
        self, image, jac=None
    ):  # pragma: no cover  (all our classes override this)
        raise NotImplementedError(
            "%s does not implement drawKImage" % self.__class__.__name__
        )

    @_wraps(_galsim.GSObject._calculate_nphotons)
    def _calculate_nphotons(self, n_photons, poisson_flux, max_extra_noise, rng):
        npd = NPhotonsData(
            n_photons=n_photons,
            poisson_flux=poisson_flux,
            max_extra_noise=max_extra_noise,
            rng=rng,
            flux=self.flux,
            flux_per_photon=self._flux_per_photon,
            max_sb=self.max_sb,
        )
        n_photons, g, _rng = get_n_photons(npd)
        if rng is not None:
            rng._state = _rng._state
        return n_photons, g

    @_wraps(
        _galsim.GSObject.makePhot,
        lax_description="""\
The JAX-GalSim version of `makePhot`

  - does not support the deprecated surface_ops argument
  - does little to no error checking on the inputs
  - uses a default of ``n_photons=None`` instead of ``n_photons=0``
    to indicate that the number of photons should be determined
    from the flux and gain
""",
    )
    def makePhot(
        self,
        n_photons=None,
        rng=None,
        max_extra_noise=0.0,
        poisson_flux=None,
        photon_ops=(),
        local_wcs=None,
        surface_ops=None,
    ):
        if surface_ops is not None:
            from .deprecated import depr

            depr("surface_ops", 2.3, "photon_ops")
            photon_ops = surface_ops

        if poisson_flux is None:
            # If n_photons is given, poisson_flux = False
            poisson_flux = n_photons is None

        if n_photons is not None:
            Ntot = int(n_photons + 0.5)
            _, g = self._calculate_nphotons(
                n_photons, poisson_flux, max_extra_noise, rng
            )
        else:
            Ntot, g = self._calculate_nphotons(0.0, poisson_flux, max_extra_noise, rng)

        try:
            photons = self.shoot(Ntot, rng)
        except (GalSimError, NotImplementedError) as e:
            raise GalSimNotImplementedError(
                "Unable to draw this GSObject with photon shooting.  Perhaps it "
                "is a Deconvolve or is a compound including one or more "
                "Deconvolve objects.\nOriginal error: %r" % (e)
            )

        photons = jax.lax.cond(
            g == 1.0,
            lambda photons, g: photons,
            lambda photons, g: photons.scaleFlux(g),
            photons,
            g,
        )

        for op in photon_ops:
            op.applyTo(photons, local_wcs, rng)

        return photons

    @_wraps(
        _galsim.GSObject.drawPhot,
        lax_description="""\
The JAX-GalSim version of `drawPhot`

  - does not support the deprecated surface_ops argument
  - does little to no error checking on the inputs
  - uses a default of ``n_photons=None`` instead of ``n_photons=0``
    to indicate that the number of photons should be determined
    from the flux and gain
  - the maxN option requires the use of fixed photon array sizes or a fixed
    number of photons
""",
    )
    def drawPhot(
        self,
        image,
        gain=1.0,
        add_to_image=False,
        n_photons=None,
        rng=None,
        max_extra_noise=0.0,
        poisson_flux=None,
        sensor=None,
        photon_ops=(),
        maxN=None,
        orig_center=PositionI(0, 0),
        local_wcs=None,
    ):
        # If n_photons is given and poisson_flux is None, poisson_flux = False
        if poisson_flux is None:
            poisson_flux = n_photons is None

        # Make sure the image is set up to have unit pixel scale and centered at 0,0.
        if image.wcs is None or not image.wcs._isPixelScale:
            raise GalSimValueError(
                "drawPhot requires an image with a PixelScale wcs", image
            )

        if sensor is None:
            sensor = Sensor()
        elif not isinstance(sensor, Sensor):
            raise TypeError("The sensor provided is not a Sensor instance")

        if n_photons is not None:
            Ntot = int(n_photons + 0.5)
            _, g = self._calculate_nphotons(
                n_photons, poisson_flux, max_extra_noise, rng
            )
        else:
            Ntot, g = self._calculate_nphotons(0.0, poisson_flux, max_extra_noise, rng)

        g = jax.lax.cond(
            gain != 1.0,
            lambda g, gain: g / gain,
            lambda g, gain: g,
            g,
            gain,
        )

        if not add_to_image:
            image.setZero()

        if maxN is None:
            (
                added_flux,
                _image,
                _sensor,
                _photon_ops,
                _rng,
                _,
                photons,
            ) = _draw_phot_while_loop_shoot(
                Ntot,
                Ntot,
                Ntot,
                self,
                rng,
                g,
                image,
                photon_ops,
                sensor,
                orig_center,
                local_wcs,
                False,
                0.0,
            )
        else:
            (
                photons,
                _rng,
                added_flux,
                _Nleft,
                _image,
                _photon_ops,
                _sensor,
            ) = _draw_phot_while_loop(
                PhotonArray(maxN),
                rng,
                self,
                image,
                g,
                Ntot,
                maxN,
                photon_ops,
                local_wcs,
                sensor,
                orig_center,
            )
        if rng is not None:
            rng._state = _rng._state
        else:
            rng = _rng
        for i in range(len(photon_ops)):
            photon_ops[i] = _photon_ops[i]

        image._array = _image._array

        # TODO: how to update the sensor?
        if sensor.__class__ is not Sensor:
            raise GalSimNotImplementedError(
                "Non-default sensors that carry state are not yet supported in jax-galsim."
            )

        return added_flux, photons or None  # Just in case Nleft is already 0.

    @_wraps(_galsim.GSObject.shoot)
    def shoot(self, n_photons, rng=None):
        photons = pa.PhotonArray(n_photons)

        if photons._x.shape[0] > 0:
            _rng = BaseDeviate(rng)
            self._shoot(photons, _rng)
            if rng is not None:
                rng._state = _rng._state

        return photons

    @_wraps(_galsim.GSObject._shoot)
    def _shoot(self, photons, rng):
        raise NotImplementedError(
            "%s does not implement shoot" % self.__class__.__name__
        )

    @_wraps(_galsim.GSObject.applyTo)
    def applyTo(self, photon_array, local_wcs=None, rng=None):
        p1 = pa.PhotonArray(len(photon_array))
        if photon_array.hasAllocatedWavelengths():
            p1._wave = photon_array._wave
        if photon_array.hasAllocatedPupil():
            p1._pupil_u = photon_array._pupil_u
            p1._pupil_v = photon_array._pupil_v
        if photon_array.hasAllocatedTimes():
            p1._time = photon_array._time
        obj = local_wcs.toImage(self) if local_wcs is not None else self
        obj._shoot(p1, rng)
        photon_array.convolve(p1, rng)

    def tree_flatten(self):
        """This function flattens the GSObject into a list of children
        nodes that will be traced by JAX and auxiliary static data."""
        # Define the children nodes of the PyTree that need tracing
        children = (self.params,)
        # Define auxiliary static data that doesn’t need to be traced
        aux_data = {"gsparams": self.gsparams}
        return (children, aux_data)

    @classmethod
    def tree_unflatten(cls, aux_data, children):
        """Recreates an instance of the class from flatten representation"""
        return cls(**(children[0]), **aux_data)


def _draw_phot_while_loop_shoot(
    maxN,
    thisN,
    Ntot,
    obj,
    rng,
    g,
    image,
    photon_ops,
    sensor,
    orig_center,
    local_wcs,
    resume,
    added_flux,
):
    try:
        photons = obj.shoot(maxN, rng)
    except (GalSimError, NotImplementedError) as e:
        raise GalSimNotImplementedError(
            "Unable to draw this GSObject with photon shooting.  Perhaps it "
            "is a Deconvolve or is a compound including one or more "
            "Deconvolve objects.\nOriginal error: %r" % (e)
        )
    # we drew maxN, but only keep thisN of them
    photons._num_keep = thisN

    photons = jax.lax.cond(
        # weird way to say gain == 1 and thisN == Ntot
        jnp.abs(g - 1.0) + jnp.abs(thisN - Ntot) == 0,
        lambda photons, g, thisN, Ntot: photons,
        # the factor here is thisN / Ntot since we drew thisN photons, but use a total of Ntot photons
        lambda photons, g, thisN, Ntot: photons.scaleFlux(g * thisN / Ntot),
        photons,
        g,
        thisN,
        Ntot,
    )

    photons = jax.lax.cond(
        image.scale != 1.0,
        lambda photons, scale: photons.scaleXY(
            1.0 / scale
        ),  # Convert x,y to image coords if necessary
        lambda photons, scale: photons,
        photons,
        image.scale,
    )

    for op in photon_ops:
        op.applyTo(photons, local_wcs, rng)

    if image.dtype in (jnp.float32, jnp.float64):
        added_flux += sensor.accumulate(photons, image, orig_center, resume=resume)
        resume = True  # Resume from this point if there are any further iterations.
    else:
        # Need a temporary
        from jax_galsim.image import ImageD

        im1 = ImageD(bounds=image.bounds)
        added_flux += sensor.accumulate(photons, im1, orig_center)
        image += im1

    return added_flux, image, sensor, photon_ops, rng, resume, photons


@partial(jax.jit, static_argnames=("maxN",))
def _draw_phot_while_loop(
    photons,
    rng,
    obj,
    image,
    g,
    Ntot,
    maxN,
    photon_ops,
    local_wcs,
    sensor,
    orig_center,
):
    def _cond_fun(args):
        (
            photons,
            rng,
            added_flux,
            obj,
            Nleft,
            resume,
            image,
            g,
            photon_ops,
            local_wcs,
            sensor,
            orig_center,
        ) = args
        return Nleft > 0

    def _body_fun(args):
        (
            photons,
            rng,
            added_flux,
            obj,
            Nleft,
            resume,
            image,
            g,
            photon_ops,
            local_wcs,
            sensor,
            orig_center,
        ) = args
        # Shoot at most maxN at a time
        thisN = jnp.minimum(maxN, Nleft)

        (
            _added_flux,
            _image,
            _sensor,
            _photon_ops,
            _rng,
            _resume,
            _photons,
        ) = _draw_phot_while_loop_shoot(
            maxN,
            thisN,
            Ntot,
            obj,
            rng,
            g,
            image,
            photon_ops,
            sensor,
            orig_center,
            local_wcs,
            resume,
            added_flux,
        )

        Nleft -= thisN

        return (
            _photons,
            _rng,
            _added_flux,
            obj,
            Nleft,
            _resume,
            _image,
            g,
            _photon_ops,
            local_wcs,
            _sensor,
            orig_center,
        )

    added_flux = jnp.array(0)
    Nleft = jnp.array(Ntot)
    resume = jnp.array(False)
    rng = BaseDeviate(rng)
    (
        photons,
        rng,
        added_flux,
        obj,
        Nleft,
        resume,
        image,
        g,
        photon_ops,
        local_wcs,
        sensor,
        orig_center,
    ) = jax.lax.while_loop(
        _cond_fun,
        _body_fun,
        (
            photons,
            rng,
            added_flux,
            obj,
            Nleft,
            resume,
            image,
            g,
            photon_ops,
            local_wcs,
            sensor,
            orig_center,
        ),
    )

    return photons, rng, added_flux, Nleft, image, photon_ops, sensor<|MERGE_RESOLUTION|>--- conflicted
+++ resolved
@@ -690,8 +690,6 @@
                 "Setting maxN is incompatible with save_photons=True"
             )
 
-<<<<<<< HEAD
-=======
         if method not in ("auto", "fft", "real_space", "phot", "no_pixel", "sb"):
             raise GalSimValueError(
                 "Invalid method name",
@@ -699,7 +697,6 @@
                 ("auto", "fft", "real_space", "phot", "no_pixel", "sb"),
             )
 
->>>>>>> fd00e94f
         # Check that the user isn't convolving by a Pixel already.  This is almost always an error.
         if method == "auto" and isinstance(self, Convolution):
             if any([isinstance(obj, Pixel) for obj in self.obj_list]):
@@ -713,8 +710,6 @@
                     "an _additional_ Pixel, you can suppress this warning by using method=fft."
                 )
 
-<<<<<<< HEAD
-=======
         if method != "phot":
             if n_photons is not None:
                 raise GalSimIncompatibleValuesError(
@@ -754,7 +749,6 @@
                     save_photons=save_photons,
                 )
 
->>>>>>> fd00e94f
         # Figure out what wcs we are going to use.
         wcs = self._determine_wcs(scale, wcs, image)
 
@@ -778,11 +772,7 @@
             flux_scale /= local_wcs.pixelArea()
         # Only do the gain here if not photon shooting, since need the number of photons to
         # reflect that actual photons, not ADU.
-<<<<<<< HEAD
-        if method != "phot" and sensor is None and gain != 1:
-=======
         if method != "phot" and sensor is None:
->>>>>>> fd00e94f
             flux_scale /= gain
 
         # Determine the offset, and possibly fix the centering for even-sized images
@@ -841,15 +831,9 @@
                 local_wcs,
             )
         else:
-<<<<<<< HEAD
-            if sensor is not None:
-                raise NotImplementedError(
-                    "Sensor not yet implemented in drawImage for method != 'phot'."
-=======
             if sensor is not None or photon_ops:
                 raise NotImplementedError(
                     "Sensor/photon_ops not yet implemented in drawImage for method != 'phot'."
->>>>>>> fd00e94f
                 )
 
             if prof.is_analytic_x:
