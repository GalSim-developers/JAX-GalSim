--- conflicted
+++ resolved
@@ -8,9 +8,6 @@
     description="The modular galaxy image simulation toolkit, but in JAX",
     packages=find_packages(),
     license="BSD License",
-<<<<<<< HEAD
-    install_requires=["numpy >= 1.18.0", "galsim >= 2.3.0", "jax", "jaxlib", "tensorflow_probability"],
-=======
     install_requires=[
         "numpy >= 1.18.0",
         "galsim >= 2.3.0",
@@ -18,6 +15,5 @@
         "jaxlib",
         "astropy >= 2.0",
     ],
->>>>>>> a2223ac7
     tests_require=["pytest"],
 )