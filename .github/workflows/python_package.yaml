--- conflicted
+++ resolved
@@ -16,70 +16,30 @@
 
     steps:
       - uses: actions/checkout@v3
-
-      - uses: mamba-org/setup-micromamba@v1
+      - name: Set up Python ${{ matrix.python-version }}
+        uses: actions/setup-python@v3
         with:
-          environment-name: test
-          create-args: >-
-            python=${{ matrix.python-version }}
-            isort
-            flake8
-            pytest
-            black==23.3.0
-            flake8-pyproject
-            compilers
-            eigen
-            fftw
-            pybind11
-            astropy
-            scipy
-            pyyaml
-            numpy
-            jax
-            pip
-          cache-environment: true
-
-      - name: Install package
-        shell: bash -el {0}
+          python-version: ${{ matrix.python-version }}
+      - name: Install dependencies
         run: |
+          python -m pip install --upgrade pip
+          python -m pip install isort flake8 pytest black==23.3.0 flake8-pyproject
           python -m pip install .
-
       - name: Ensure black formatting
-        shell: bash -el {0}
         run: |
-<<<<<<< HEAD
-          black --check jax_galsim/ tests/ --exclude tests/GalSim/
-
-=======
           black --check jax_galsim/ tests/ --exclude "tests/GalSim/|tests/Coord/|tests/jax/galsim/"
->>>>>>> 13754a62
       - name: Lint with flake8
-        shell: bash -el {0}
         run: |
           # stop the build if there are Python syntax errors or undefined names
           flake8 . --count --select=E9,F63,F7,F82 --show-source --statistics
           # exit-zero treats all errors as warnings. The GitHub editor is 127 chars wide
           flake8 jax_galsim/ --count --exit-zero --statistics
           flake8 tests/jax/ --count --exit-zero --statistics
-
       - name: Ensure isort
-        shell: bash -el {0}
         run: |
           isort --check jax_galsim
 
-      - name: Build galsim
-        shell: bash -el {0}
+      - name: Test with pytest
         run: |
           git submodule update --init --recursive
-<<<<<<< HEAD
-          pushd tests/GalSim
-          pip install --no-deps --no-build-isolation -e .
-          popd
-
-      - name: Test with pytest
-        shell: bash -el {0}
-        run: |
-          pytest
-=======
-          pytest --durations=0
->>>>>>> 13754a62
+          pytest --durations=0