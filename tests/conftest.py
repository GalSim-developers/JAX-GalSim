import os
from functools import lru_cache
import inspect

import pytest
import yaml

# Define the accuracy for running the tests
from jax.config import config

config.update("jax_enable_x64", True)

# Identify the path to this current file
test_directory = os.path.dirname(os.path.abspath(__file__))


# Loading which tests to run
with open(os.path.join(test_directory, "galsim_tests_config.yaml"), "r") as f:
    test_config = yaml.safe_load(f)


def pytest_ignore_collect(collection_path, path, config):
    """This hook will skip collecting tests that are not
    enabled in the enabled_tests.yaml file.

    These somtimes fail to import and cause pytest to fail.
    """
    if "tests/GalSim/tests" in str(collection_path):
        if not any([t in str(collection_path) for t in test_config["enabled_tests"]]):
            return True


def pytest_collection_modifyitems(config, items):
    """This hook will automatically skip tests that are not enabled in the
    enabled_tests.yaml file.
    """
    skip = pytest.mark.skip(
        reason="Skipping this because functionalities are not implemented yet"
    )
    for item in items:
        # if this is a jax test we execute it
        if "jax" in item.nodeid:
            continue

        # if this is a galsim test we check if it is requested or not
        if not any([t in item.nodeid for t in test_config["enabled_tests"]]):
            item.add_marker(skip)


@lru_cache(maxsize=128)
def _infile(val, fname):
    with open(fname, "r") as f:
        for line in f:
            if val in line:
                return True

    return False


def pytest_pycollect_makemodule(module_path, path, parent):
    """This hook is tasked with overriding the galsim import
    at the top of each test file. Replaces it by jax-galsim.
    """
    # Load the module
    module = pytest.Module.from_parent(parent, path=module_path)

    # Overwrites the galsim module
    module.obj.galsim = __import__("jax_galsim")

<<<<<<< HEAD
    # Overwrites galsim in the galsim_test_helpers module
=======
    # make sure test helpers work
>>>>>>> 43867e25
    for k, v in module.obj.__dict__.items():
        if (
            callable(v)
            and hasattr(v, "__globals__")
            and inspect.getsourcefile(v).endswith("galsim_test_helpers.py")
            and _infile("def " + k, inspect.getsourcefile(v))
            and "galsim" in v.__globals__
        ):
            v.__globals__["galsim"] = __import__("jax_galsim")

    return module


def pytest_report_teststatus(report, config):
    """This hook will allow tests to be skipped if they
    fail for a reason authorized in the config file.
    """
    if report.when == "call" and report.outcome == "allowed failure":
        return report.outcome, "-", "ALLOWED FAILURE"


@pytest.hookimpl(hookwrapper=True)
def pytest_runtest_logreport(report):
    """Alters the report to allow not-implemented tests
    to fail
    """
    if report.when == "call" and report.failed:
        # Ok, so we have a failure, let's see if it a failure we expect
        message = report.longrepr.reprcrash.message
        if any([t in message for t in test_config["allowed_failures"]]):
            report.wasxfail = "allowed failure - %s" % message
            report.outcome = "allowed failure"

    yield report<|MERGE_RESOLUTION|>--- conflicted
+++ resolved
@@ -67,11 +67,7 @@
     # Overwrites the galsim module
     module.obj.galsim = __import__("jax_galsim")
 
-<<<<<<< HEAD
     # Overwrites galsim in the galsim_test_helpers module
-=======
-    # make sure test helpers work
->>>>>>> 43867e25
     for k, v in module.obj.__dict__.items():
         if (
             callable(v)
