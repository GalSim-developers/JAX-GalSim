# This defines which tests from the GalSim suite will run
enabled_tests:
  - test_gaussian.py
  - test_exponential.py
  - test_moffat.py
  - test_sum.py
  - test_transforms.py
  - test_convolve.py
  - test_fitsheader.py
  - test_utilities.py

# This documents which error messages will be allowed
# without being reported as an error. These typically
# correspond to features that are not implemented yet
# in jax_galsim
allowed_failures:
  - "NotImplementedError"
  - "module 'jax_galsim' has no attribute 'BaseDeviate"
  - "module 'jax_galsim' has no attribute 'Airy'"
  - "module 'jax_galsim' has no attribute 'Kolmogorov'"
  - "module 'jax_galsim' has no attribute 'Sersic'"
  - "module 'jax_galsim' has no attribute 'DeVaucouleurs'"
  - "module 'jax_galsim' has no attribute 'UncorrelatedNoise'"
  - "module 'jax_galsim' has no attribute 'GaussianNoise'"
  - "module 'jax_galsim' has no attribute 'Shapelet'"
  - "module 'jax_galsim' has no attribute 'UVFunction'"
  - "module 'jax_galsim' has no attribute 'FitsWCS'"
  - "module 'jax_galsim' has no attribute 'FitsHeader'"
  - "module 'jax_galsim' has no attribute 'CelestialCoord'"
  - "module 'jax_galsim' has no attribute 'UniformDeviate'"
  - "module 'jax_galsim' has no attribute 'AstropyWCS'"
  - "module 'jax_galsim' has no attribute 'GSFitsWCS'"
  - "module 'jax_galsim' has no attribute 'WcsToolsWCS'"
  - "module 'jax_galsim' has no attribute 'AutoCorrelate'"
  - "module 'jax_galsim' has no attribute 'AutoConvolve'"
<<<<<<< HEAD
  - "module 'jax_galsim' has no attribute 'Deconvolve'"
=======
  - "module 'jax_galsim' has no attribute 'integ'"
  - "module 'jax_galsim.utilities' has no attribute 'roll2d'"
  - "module 'jax_galsim.utilities' has no attribute 'kxky'"
  - "module 'jax_galsim.utilities' has no attribute 'deInterleaveImage'"
  - "module 'jax_galsim.utilities' has no attribute 'interleaveImages'"
  - "module 'jax_galsim.utilities' has no attribute 'LRU_Cache'"
  - "module 'jax_galsim.utilities' has no attribute 'rand_with_replacement'"
  - "module 'jax_galsim.utilities' has no attribute 'dol_to_lod'"
  - "module 'jax_galsim.utilities' has no attribute 'nCr'"
>>>>>>> a2223ac7
  - "image.wrap"
  - "unhashable type: 'ArrayImpl'"
  - "'Image' object has no attribute 'bin'"
  - "has no attribute 'shoot'"
  - "module 'jax_galsim' has no attribute 'integ'"<|MERGE_RESOLUTION|>--- conflicted
+++ resolved
@@ -33,9 +33,7 @@
   - "module 'jax_galsim' has no attribute 'WcsToolsWCS'"
   - "module 'jax_galsim' has no attribute 'AutoCorrelate'"
   - "module 'jax_galsim' has no attribute 'AutoConvolve'"
-<<<<<<< HEAD
   - "module 'jax_galsim' has no attribute 'Deconvolve'"
-=======
   - "module 'jax_galsim' has no attribute 'integ'"
   - "module 'jax_galsim.utilities' has no attribute 'roll2d'"
   - "module 'jax_galsim.utilities' has no attribute 'kxky'"
@@ -45,9 +43,7 @@
   - "module 'jax_galsim.utilities' has no attribute 'rand_with_replacement'"
   - "module 'jax_galsim.utilities' has no attribute 'dol_to_lod'"
   - "module 'jax_galsim.utilities' has no attribute 'nCr'"
->>>>>>> a2223ac7
   - "image.wrap"
   - "unhashable type: 'ArrayImpl'"
   - "'Image' object has no attribute 'bin'"
-  - "has no attribute 'shoot'"
-  - "module 'jax_galsim' has no attribute 'integ'"+  - "has no attribute 'shoot'"