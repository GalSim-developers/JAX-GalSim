# This defines which tests from the GalSim suite will run
enabled_tests:
<<<<<<< HEAD
  - test_gaussian.py
  - test_exponential.py
  - test_moffat.py
  - test_sum.py
  - test_transforms.py
  - test_convolve.py
  - test_fitsheader.py
  - test_utilities.py
  - test_shear.py
  - test_shear_position.py
  - test_interpolatedimage.py
=======
  galsim:
    - test_gaussian.py
    - test_exponential.py
    - test_moffat.py
    - test_sum.py
    - test_transforms.py
    - test_convolve.py
    - test_fitsheader.py
    - test_utilities.py
    - test_shear.py
    - test_shear_position.py
    - test_wcs.py
  coord:
    - test_angle.py
    - test_angleunit.py
    - test_astropy.py
    - test_celestial.py
>>>>>>> 88ac12db

# This documents which error messages will be allowed
# without being reported as an error. These typically
# correspond to features that are not implemented yet
# in jax_galsim
allowed_failures:
  - "NotImplementedError"
  - "module 'jax_galsim' has no attribute 'BaseDeviate"
  - "module 'jax_galsim' has no attribute 'Airy'"
  - "module 'jax_galsim' has no attribute 'Kolmogorov'"
  - "module 'jax_galsim' has no attribute 'Sersic'"
  - "module 'jax_galsim' has no attribute 'DeVaucouleurs'"
  - "module 'jax_galsim' has no attribute 'UncorrelatedNoise'"
  - "module 'jax_galsim' has no attribute 'GaussianNoise'"
  - "module 'jax_galsim' has no attribute 'Shapelet'"
  - "module 'jax_galsim' has no attribute 'UVFunction'"
  - "module 'jax_galsim' has no attribute 'FitsWCS'"
  - "module 'jax_galsim' has no attribute 'FitsHeader'"
  - "module 'jax_galsim' has no attribute 'UniformDeviate'"
  - "module 'jax_galsim' has no attribute 'AstropyWCS'"
  - "module 'jax_galsim' has no attribute 'GSFitsWCS'"
  - "module 'jax_galsim' has no attribute 'WcsToolsWCS'"
  - "module 'jax_galsim' has no attribute 'AutoCorrelate'"
  - "module 'jax_galsim' has no attribute 'AutoConvolve'"
  - "module 'jax_galsim' has no attribute 'integ'"
  - "module 'jax_galsim.utilities' has no attribute 'roll2d'"
  - "module 'jax_galsim.utilities' has no attribute 'kxky'"
  - "module 'jax_galsim.utilities' has no attribute 'deInterleaveImage'"
  - "module 'jax_galsim.utilities' has no attribute 'interleaveImages'"
  - "module 'jax_galsim.utilities' has no attribute 'LRU_Cache'"
  - "module 'jax_galsim.utilities' has no attribute 'rand_with_replacement'"
  - "module 'jax_galsim.utilities' has no attribute 'dol_to_lod'"
  - "module 'jax_galsim.utilities' has no attribute 'nCr'"
  - "'Image' object has no attribute 'bin'"
  - "has no attribute 'shoot'"
<<<<<<< HEAD
  - "module 'jax_galsim' has no attribute 'integ'"
  - "module 'jax_galsim' has no attribute 'InterpolatedKImage'"
  - "module 'jax_galsim' has no attribute 'GaussianDeviate'"
  - "module 'jax_galsim' has no attribute 'CorrelatedNoise'"
  - "'Image' object has no attribute 'FindAdaptiveMom'"
  - " module 'jax_galsim' has no attribute '_InterpolatedImage'"
  - "JAX arrays are immutable."
=======
  - "CelestialCoord.precess is too slow"  # cannot get jax to warmup but once it does it passes
  - "ValueError not raised by from_xyz"
  - "ValueError not raised by greatCirclePoint"
  - "TypeError not raised by __mul__"
  - "ValueError not raised by CelestialCoord"
  - "module 'jax_galsim' has no attribute 'TanWCS'"
>>>>>>> 88ac12db
<|MERGE_RESOLUTION|>--- conflicted
+++ resolved
@@ -1,18 +1,5 @@
 # This defines which tests from the GalSim suite will run
 enabled_tests:
-<<<<<<< HEAD
-  - test_gaussian.py
-  - test_exponential.py
-  - test_moffat.py
-  - test_sum.py
-  - test_transforms.py
-  - test_convolve.py
-  - test_fitsheader.py
-  - test_utilities.py
-  - test_shear.py
-  - test_shear_position.py
-  - test_interpolatedimage.py
-=======
   galsim:
     - test_gaussian.py
     - test_exponential.py
@@ -25,12 +12,12 @@
     - test_shear.py
     - test_shear_position.py
     - test_wcs.py
+    - test_interpolatedimage.py
   coord:
     - test_angle.py
     - test_angleunit.py
     - test_astropy.py
     - test_celestial.py
->>>>>>> 88ac12db
 
 # This documents which error messages will be allowed
 # without being reported as an error. These typically
@@ -66,7 +53,6 @@
   - "module 'jax_galsim.utilities' has no attribute 'nCr'"
   - "'Image' object has no attribute 'bin'"
   - "has no attribute 'shoot'"
-<<<<<<< HEAD
   - "module 'jax_galsim' has no attribute 'integ'"
   - "module 'jax_galsim' has no attribute 'InterpolatedKImage'"
   - "module 'jax_galsim' has no attribute 'GaussianDeviate'"
@@ -74,11 +60,9 @@
   - "'Image' object has no attribute 'FindAdaptiveMom'"
   - " module 'jax_galsim' has no attribute '_InterpolatedImage'"
   - "JAX arrays are immutable."
-=======
   - "CelestialCoord.precess is too slow"  # cannot get jax to warmup but once it does it passes
   - "ValueError not raised by from_xyz"
   - "ValueError not raised by greatCirclePoint"
   - "TypeError not raised by __mul__"
   - "ValueError not raised by CelestialCoord"
-  - "module 'jax_galsim' has no attribute 'TanWCS'"
->>>>>>> 88ac12db
+  - "module 'jax_galsim' has no attribute 'TanWCS'"