--- conflicted
+++ resolved
@@ -45,8 +45,5 @@
   - "image.wrap"
   - "unhashable type: 'ArrayImpl'"
   - "'Image' object has no attribute 'bin'"
-<<<<<<< HEAD
   - "has no attribute 'shoot'"
-=======
-  - "module 'jax_galsim' has no attribute 'integ'"
->>>>>>> 43867e25
+  - "module 'jax_galsim' has no attribute 'integ'"