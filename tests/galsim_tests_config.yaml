--- conflicted
+++ resolved
@@ -56,13 +56,8 @@
   - "TypeError not raised by __mul__"
   - "ValueError not raised by CelestialCoord"
   - "module 'jax_galsim' has no attribute 'TanWCS'"
-<<<<<<< HEAD
-  - "'Image' object has no attribute 'FindAdaptiveMom'"
-  - " module 'jax_galsim' has no attribute 'BaseCorrelatedNoise'"
-=======
   - "has no attribute 'drawPhot'"
   - "'jax_galsim.utilities' has no attribute 'horner'"
   - "module 'jax_galsim.utilities' has no attribute 'horner2d'"
   - "'Image' object has no attribute 'FindAdaptiveMom'"
-  - "module 'jax_galsim' has no attribute 'BaseCorrelatedNoise'"
->>>>>>> e1c6c738
+  - "module 'jax_galsim' has no attribute 'BaseCorrelatedNoise'"