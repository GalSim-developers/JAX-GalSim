--- conflicted
+++ resolved
@@ -48,7 +48,6 @@
   - "module 'jax_galsim.utilities' has no attribute 'nCr'"
   - "unhashable type: 'ArrayImpl'"
   - "'Image' object has no attribute 'bin'"
-<<<<<<< HEAD
   - "has no attribute 'shoot'"
   - "module 'jax_galsim' has no attribute 'integ'"
   - "module 'jax_galsim' has no attribute 'InterpolatedKImage'"
@@ -56,7 +55,4 @@
   - "module 'jax_galsim' has no attribute 'CorrelatedNoise'"
   - "'Image' object has no attribute 'FindAdaptiveMom'"
   - " module 'jax_galsim' has no attribute '_InterpolatedImage'"
-  - "JAX arrays are immutable."
-=======
-  - "has no attribute 'shoot'"
->>>>>>> bb261f3e
+  - "JAX arrays are immutable."