from functools import partial

import galsim as _galsim
import jax
import jax.numpy as jnp
import numpy as np
import pytest

import jax_galsim as jgs
from jax_galsim.core.testing import time_code_block


def _run_benchmarks(benchmark, kind, func):
    if kind == "compile":

        def _run():
            jax.clear_caches()
            func()

    elif kind == "run":
        # run once to compile
        func()

        def _run():
            func()

    else:
        raise ValueError(f"kind={kind} not recognized")

    with time_code_block(quiet=True) as tr:
        benchmark(_run)

    return tr.dt


@pytest.mark.parametrize("kind", ["compile", "run"])
@pytest.mark.parametrize(
    "conserve_dc", [True, False], ids=["conserve_dc", "no_conserve_dc"]
)
@pytest.mark.parametrize("method", ["xval", "kval"])
def test_benchmarks_lanczos_interp(benchmark, kind, conserve_dc, method):
    interp = jgs.Lanczos(5, conserve_dc=conserve_dc)
    if method == "xval":
        f = jax.jit(interp.xval)
    elif method == "kval":
        f = jax.jit(interp.kval)
    else:
        raise ValueError(f"method={method} not recognized")

    k = jnp.linspace(0.3, 0.5, 10000)

    dt = _run_benchmarks(benchmark, kind, lambda: f(k).block_until_ready())
    print(f"time: {dt:0.4g} ms", end=" ")


@pytest.mark.parametrize("kind", ["compile", "run"])
def test_benchmarks_interpolated_image(benchmark, kind):
    gal = jgs.Gaussian(fwhm=1.2)
    im_gal = gal.drawImage(nx=32, ny=32, scale=0.2)
    igal = jgs.InterpolatedImage(
        im_gal, gsparams=jgs.GSParams(minimum_fft_size=128, maximum_fft_size=128)
    )

    def f():
        return igal.drawImage(nx=32, ny=32, scale=0.2)

    jitf = jax.jit(f)

    dt = _run_benchmarks(benchmark, kind, lambda: jitf().array.block_until_ready())
    print(f"time: {dt:0.4g} ms", end=" ")


@partial(jax.jit, static_argnames=("nk",))
def _metacal_jax_galsim_render(im, psf, g1, target_psf, scale, nk):
    prepsf_im = jgs.Convolve(im, jgs.Deconvolve(psf))
    prepsf_im = prepsf_im.shear(g1=g1, g2=0.0)

    prof = jgs.Convolve(
        prepsf_im,
        target_psf,
        gsparams=jgs.GSParams(minimum_fft_size=nk, maximum_fft_size=nk),
    )

    return prof.drawImage(
        nx=33,
        ny=33,
        scale=scale,
        method="no_pixel",
    ).array.astype(np.float64)


@partial(jax.jit, static_argnames=("nk",))
def _metacal_jax_galsim(im, psf, nse_im, scale, target_fwhm, g1, nk):
    iim = jgs.InterpolatedImage(jgs.ImageD(im), scale=scale, x_interpolant="lanczos15")
    ipsf = jgs.InterpolatedImage(
        jgs.ImageD(psf), scale=scale, x_interpolant="lanczos15"
    )
    inse = jgs.InterpolatedImage(
        jgs.ImageD(jnp.rot90(nse_im, 1)), scale=scale, x_interpolant="lanczos15"
    )

    target_psf = jgs.Gaussian(fwhm=target_fwhm)

    sim = _metacal_jax_galsim_render(iim, ipsf, g1, target_psf, scale, nk)

    snse = _metacal_jax_galsim_render(inse, ipsf, g1, target_psf, scale, nk)

    return sim + jnp.rot90(snse, 3)


@pytest.mark.parametrize("kind", ["run"])
def test_benchmarks_metacal(benchmark, kind):
    seed = 42
    hlr = 0.5
    fwhm = 0.9
    scale = 0.2
    g1 = 0.01
    target_fwhm = 1.0
    nse = 0.001

    rng = np.random.RandomState(seed)

    im = (
        _galsim.Convolve(
            _galsim.Exponential(half_light_radius=hlr),
            _galsim.Gaussian(fwhm=fwhm),
        )
        .drawImage(
            nx=33,
            ny=33,
            scale=scale,
        )
        .array.astype(np.float64)
    )

    psf = (
        _galsim.Gaussian(fwhm=fwhm)
        .drawImage(
            nx=33,
            ny=33,
            scale=scale,
        )
        .array.astype(np.float64)
    )

    nse_im = rng.normal(size=im.shape, scale=nse)
    im += rng.normal(size=im.shape, scale=nse)

    def _run():
        return _metacal_jax_galsim(
            im.copy(),
            psf.copy(),
            nse_im.copy(),
            scale,
            target_fwhm,
            g1,
            128,
        ).block_until_ready()

    dt = _run_benchmarks(benchmark, kind, _run)
    print(f"time: {dt:0.4g} ms", end=" ")


def _run_spergel_bench_conv(gsmod):
    obj = gsmod.Spergel(nu=-0.6, scale_radius=5)
    psf = gsmod.Gaussian(fwhm=0.9)
    obj = gsmod.Convolve(
        [obj, psf],
        gsparams=gsmod.GSParams(minimum_fft_size=2048, maximum_fft_size=2048),
    )
    return obj.drawImage(nx=50, ny=50, scale=0.2).array


_run_spergel_bench_conv_jit = jax.jit(partial(_run_spergel_bench_conv, jgs))


@pytest.mark.parametrize("kind", ["compile", "run"])
def test_benchmark_spergel_conv(benchmark, kind):
    dt = _run_benchmarks(
        benchmark, kind, lambda: _run_spergel_bench_conv_jit().block_until_ready()
    )
    print(f"time: {dt:0.4g} ms", end=" ")


def _run_spergel_bench_xvalue(gsmod):
    obj = gsmod.Spergel(nu=-0.6, scale_radius=5)
    return obj.drawImage(nx=1024, ny=1204, scale=0.05, method="no_pixel").array


_run_spergel_bench_xvalue_jit = jax.jit(partial(_run_spergel_bench_xvalue, jgs))


@pytest.mark.parametrize("kind", ["compile", "run"])
def test_benchmark_spergel_xvalue(benchmark, kind):
    dt = _run_benchmarks(
        benchmark, kind, lambda: _run_spergel_bench_xvalue_jit().block_until_ready()
    )
    print(f"time: {dt:0.4g} ms", end=" ")


def _run_spergel_bench_kvalue(gsmod):
    obj = gsmod.Spergel(nu=-0.6, scale_radius=5)
    return obj.drawKImage(nx=1024, ny=1204, scale=0.05).array


_run_spergel_bench_kvalue_jit = jax.jit(partial(_run_spergel_bench_kvalue, jgs))


@pytest.mark.parametrize("kind", ["compile", "run"])
def test_benchmark_spergel_kvalue(benchmark, kind):
    dt = _run_benchmarks(
        benchmark, kind, lambda: _run_spergel_bench_kvalue_jit().block_until_ready()
    )
    print(f"time: {dt:0.4g} ms", end=" ")


@jax.jit
def _run_spergel_bench_init():
    return jgs.Spergel(nu=-0.6, half_light_radius=3.4).scale_radius


@pytest.mark.parametrize("kind", ["compile", "run"])
def test_benchmark_spergel_init(benchmark, kind):
    dt = _run_benchmarks(
        benchmark, kind, lambda: _run_spergel_bench_init().block_until_ready()
    )
    print(f"time: {dt:0.4g} ms", end=" ")


@jax.jit
def _run_gaussian_bench_init():
    return jgs.Gaussian(half_light_radius=3.4).sigma


@pytest.mark.parametrize("kind", ["compile", "run"])
def test_benchmark_gaussian_init(benchmark, kind):
    dt = _run_benchmarks(
        benchmark, kind, lambda: _run_gaussian_bench_init().block_until_ready()
    )
    print(f"time: {dt:0.4g} ms", end=" ")


<<<<<<< HEAD
def _run_benchmark_interpimage_flux_frac(img):
    x, y = img.get_pixel_centers()
    cenx = img.center.x
    ceny = img.center.y
    return jgs.interpolatedimage._flux_frac(img.array, x, y, cenx, ceny)


@pytest.mark.parametrize("kind", ["compile", "run"])
def test_benchmark_interpimage_flux_frac(benchmark, kind):
    obj = jgs.Gaussian(half_light_radius=0.9).shear(g1=0.1, g2=0.2)
    img = obj.drawImage(nx=55, ny=55, scale=0.2, method="no_pixel")
    dt = _run_benchmarks(
        benchmark,
        kind,
        lambda: _run_benchmark_interpimage_flux_frac(img).block_until_ready(),
=======
@jax.jit
def _run_benchmark_rng_discard(rng):
    rng.discard(1000)
    return rng._state.key


@pytest.mark.parametrize("kind", ["compile", "run"])
def test_benchmark_rng_discard(benchmark, kind):
    rng = jgs.BaseDeviate(seed=42)
    dt = _run_benchmarks(
        benchmark, kind, lambda: _run_benchmark_rng_discard(rng).block_until_ready()
>>>>>>> 5db44f17
    )
    print(f"time: {dt:0.4g} ms", end=" ")<|MERGE_RESOLUTION|>--- conflicted
+++ resolved
@@ -240,7 +240,6 @@
     print(f"time: {dt:0.4g} ms", end=" ")
 
 
-<<<<<<< HEAD
 def _run_benchmark_interpimage_flux_frac(img):
     x, y = img.get_pixel_centers()
     cenx = img.center.x
@@ -256,7 +255,10 @@
         benchmark,
         kind,
         lambda: _run_benchmark_interpimage_flux_frac(img).block_until_ready(),
-=======
+    )
+    print(f"time: {dt:0.4g} ms", end=" ")
+
+
 @jax.jit
 def _run_benchmark_rng_discard(rng):
     rng.discard(1000)
@@ -268,6 +270,5 @@
     rng = jgs.BaseDeviate(seed=42)
     dt = _run_benchmarks(
         benchmark, kind, lambda: _run_benchmark_rng_discard(rng).block_until_ready()
->>>>>>> 5db44f17
     )
     print(f"time: {dt:0.4g} ms", end=" ")