--- conflicted
+++ resolved
@@ -37,11 +37,8 @@
     "One of scale_radius, half_light_radius, or fwhm must be specified",
     "Arguments to Sum must be GSObjects",
     "'ArrayImpl' object has no attribute 'gsparams'",
-<<<<<<< HEAD
     "Supplied image must be an Image or file name",
-=======
     "Argument to Deconvolution must be a GSObject.",
->>>>>>> 88ac12db
 ]
 
 
